--- conflicted
+++ resolved
@@ -181,16 +181,10 @@
     df["Real"] = df["Real"] + noise
     metadata._set(df, seas_adj="NSA")
     session = Session(location=TEST_CON, dataset=df[["Real"]])
-<<<<<<< HEAD
-    trend, seas = session.decompose(component="both", trading=True,
-                                    outlier=True, fallback="loess",
-                                    ignore_warnings=False).dataset
-=======
     decomp = session.decompose(component="both", trading=True,
                                outlier=True, fallback="loess",
                                ignore_warnings=False).dataset
     trend, seas = decomp["trend"], decomp["seas"]
->>>>>>> c2b7c3f9
     trend.columns, seas.columns = ["Trend"], ["Seas"]
     out = pd.concat([df, trend, seas], axis=1)
     out.columns = ["Exponential", "Real", "Trend", "Seas"]
@@ -199,11 +193,7 @@
     assert std["Real"].values >= std["Seas"].values
     assert std["Real"].values >= std["Trend"].values
     session = Session(location=TEST_CON, dataset=df[["Real"]], inplace=True)
-<<<<<<< HEAD
-    trend, seas = session.decompose(component="both", trading=False,
-=======
     decomp = session.decompose(component="both", trading=False,
->>>>>>> c2b7c3f9
                                     outlier=True, fallback="loess").dataset
     trend, seas = decomp["trend"], decomp["seas"]
     trend.columns, seas.columns = ["Trend"], ["Seas"]
@@ -214,11 +204,7 @@
     assert std["Real"].values >= std["Seas"].values
     assert std["Real"].values >= std["Trend"].values
     session = Session(location=TEST_CON, dataset=df[["Real"]])
-<<<<<<< HEAD
-    trend, seas = session.decompose(component="both", trading=False,
-=======
     decomp = session.decompose(component="both", trading=False,
->>>>>>> c2b7c3f9
                                     outlier=False, fallback="ma",
                                     ignore_warnings=False).dataset
     trend, seas = decomp["trend"], decomp["seas"]
@@ -230,14 +216,9 @@
     assert std["Real"].values >= std["Seas"].values
     assert std["Real"].values >= std["Trend"].values
     session = Session(location=TEST_CON, dataset=df[["Real"]])
-<<<<<<< HEAD
-    trend, seas = session.decompose(component="both", trading=True,
-                                    outlier=False, fallback="ma").dataset
-=======
     decomp = session.decompose(component="both", trading=True,
                                outlier=False, fallback="ma").dataset
     trend, seas = decomp["trend"], decomp["seas"]
->>>>>>> c2b7c3f9
     trend.columns, seas.columns = ["Trend"], ["Seas"]
     out = pd.concat([df, trend, seas], axis=1)
     out.columns = ["Exponential", "Real", "Trend", "Seas"]
@@ -260,14 +241,9 @@
     assert std["Real"].values >= std["Trend"].values
     session = Session(location=TEST_CON, dataset={"data1": df[["Real"]],
                                                   "data2": df[["Real"]]})
-<<<<<<< HEAD
-    trend, seas = session.decompose(component="both", trading=True,
-                                    outlier=False).dataset["data1"]
-=======
     decomp = session.decompose(component="both", trading=True,
                                outlier=False).dataset["data1"]
     trend, seas = decomp["trend"], decomp["seas"]
->>>>>>> c2b7c3f9
     trend.columns, seas.columns = ["Trend"], ["Seas"]
     out = pd.concat([df, trend, seas], axis=1)
     out.columns = ["Exponential", "Real", "Trend", "Seas"]
@@ -379,21 +355,6 @@
     real = session.convert(flavor="real", start_date="2000-01-31")
     pcgdp = session.convert(flavor="pcgdp")
     usd = session.convert(flavor="usd")
-<<<<<<< HEAD
-    data_d = dummy_df(freq="D", periods=600, ts_type="Stock", currency="USD")
-    session = Session(location=TEST_CON, dataset=data_d)
-    real = session.convert(flavor="real", start_date="2000-01-31",
-                           end_date="2000-12-31")
-    pcgdp = session.convert(flavor="pcgdp")
-    with pytest.raises(ValueError):
-        usd = session.convert(flavor="usd")
-    real_2 = session.convert(flavor="real", start_date="2000-01-31",
-                             end_date="2000-12-31")
-    assert real.dataset.equals(real_2.dataset)
-    pcgdp_2 = session.convert(flavor="pcgdp")
-    assert pcgdp.dataset.equals(pcgdp_2.dataset)
-=======
->>>>>>> c2b7c3f9
     data_m = dummy_df(freq="M", ts_type="Flujo")
     session = Session(location=TEST_CON, dataset=data_m)
     pcgdp = session.convert(flavor="pcgdp")
