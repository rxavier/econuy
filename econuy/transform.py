import platform
import warnings
from datetime import datetime
from os import PathLike, getcwd, path
from pathlib import Path
from typing import Union, Optional, Tuple, Dict

import numpy as np
import pandas as pd
from sqlalchemy.engine.base import Connection, Engine
from statsmodels.tools.sm_exceptions import X13Error, X13Warning
from statsmodels.tsa import x13
from statsmodels.tsa.x13 import x13_arima_analysis as x13a
from statsmodels.tsa.seasonal import STL, seasonal_decompose

from econuy.base import EconuyDF
from econuy.retrieval import prices, economic_activity
from econuy.utils import metadata


def convert_usd(df: pd.DataFrame,
                update_loc: Union[str, PathLike, Engine,
                                  Connection, None] = None,
                save_loc: Union[str, PathLike, Engine,
                                Connection, None] = None,
                only_get: bool = True, errors: str = "raise") -> pd.DataFrame:
    """
    Convert dataframe from UYU to USD.

    Convert a dataframe's columns from Uruguayan pesos to US dollars. Call the
    :func:`econuy.retrieval.nxr.get_monthly` function to obtain nominal
    exchange rates, and take into account whether the input dataframe's
    ``Type``, as defined by its multiindex, is flow or stock, in order to `
    choose end of period or monthly average NXR. Also take into account the
    input dataframe's frequency and whether columns represent rolling averages
    or sums.

    If input dataframe's frequency is higher than monthly (daily, business,
    etc.), resample to monthly frequency.

    Parameters
    ----------
    df : pd.DataFrame
        Input dataframe.
    update_loc : str, os.PathLike, SQLAlchemy Connection or Engine, or None, \
                  default None
        Either Path or path-like string pointing to a directory where to find
        a CSV for updating, SQLAlchemy connection or engine object, or
        ``None``, don't update.
    save_loc : str, os.PathLike, SQLAlchemy Connection or Engine, or None, \
                default None
        Either Path or path-like string pointing to a directory where to save
        the CSV, SQL Alchemy connection or engine object, or ``None``,
        don't save.
    only_get : bool, default True
        If True, don't download data, retrieve what is available from
        ``update_loc``.
    errors : {'raise', 'coerce', 'ignore'}
        What to do when a column in the input dataframe is not expressed in
        Uruguayan pesos. ``raise`` will raise a ValueError, ``coerce`` will
        force the entire column into ``np.nan`` and ``ignore`` will leave the
        input column as is.

    Returns
    -------
    Input dataframe measured in US dollars : pd.DataFrame

    Raises
    ------
    ValueError
        If the ``errors`` parameter does not have a valid argument.
    ValueError
        If the input dataframe's columns do not have the appropiate levels.

    """
    if errors not in ["raise", "coerce", "ignore"]:
        raise ValueError("'errors' must be one of 'raise', "
                         "'coerce' or 'ignore'.")
    if "Moneda" not in df.columns.names:
        raise ValueError("Input dataframe's multiindex requires the "
                         "'Moneda' level.")

    checks = [x == "UYU" for x in df.columns.get_level_values("Moneda")]
    if any(checks):
        if not all(checks) and errors == "raise":
            error_df = df.loc[:, [not check for check in checks]]
            msg = (f"{error_df.columns[0][0]} does not have the "
                   f"appropiate metadata.")
            return error_handler(df=df, errors=errors, msg=msg)
        nxr_data = prices.nxr_monthly(update_loc=update_loc, save_loc=save_loc,
                                      only_get=only_get)
        all_metadata = df.columns.droplevel("Indicador")
        if all(x == all_metadata[0] for x in all_metadata):
            return _convert_usd(df=df, nxr=nxr_data)
        else:
            columns = []
            for column_name, check in zip(df.columns, checks):
                df_column = df[[column_name]]
                if check is False:
                    msg = (f"{column_name[0]} does not have the " 
                           f"appropiate metadata.")
                    columns.append(error_handler(df=df_column, errors=errors,
                                                 msg=msg))
                else:
                    converted = _convert_usd(df=df_column, nxr=nxr_data)
                    columns.append(converted)
            return pd.concat(columns, axis=1)
    else:
        return error_handler(df=df, errors=errors)


def _convert_usd(df: pd.DataFrame,
                 nxr: Optional[pd.DataFrame] = None) -> pd.DataFrame:
    if nxr is None:
        nxr = prices.nxr_monthly()

    inferred_freq = pd.infer_freq(df.index)
    if inferred_freq in ["D", "B", "C", "W", None]:
        if df.columns.get_level_values("Tipo")[0] == "Flujo":
            df = df.resample("M").sum()
        else:
            df = df.resample("M").mean()
        inferred_freq = pd.infer_freq(df.index)

    if df.columns.get_level_values("Tipo")[0] == "Stock":
        metadata._set(nxr, ts_type="Stock")
        nxr_freq = resample(nxr, rule=inferred_freq,
                            operation="mean").iloc[:, [1]]
    else:
        metadata._set(nxr, ts_type="Flujo")
        nxr_freq = resample(nxr, rule=inferred_freq,
                            operation="mean").iloc[:, [0]]
        cum_periods = int(df.columns.get_level_values("Acum. períodos")[0])
        nxr_freq = rolling(nxr_freq, window=cum_periods,
                           operation="mean")

    nxr_to_use = nxr_freq.reindex(df.index).iloc[:, 0]
    converted_df = df.div(nxr_to_use, axis=0)
    metadata._set(converted_df, currency="USD")

    return converted_df


def convert_real(df: pd.DataFrame,
                 start_date: Union[str, datetime, None] = None,
                 end_date: Union[str, datetime, None] = None,
                 update_loc: Union[str, PathLike, Engine,
                                   Connection, None] = None,
                 save_loc: Union[str, PathLike, Engine,
                                 Connection, None] = None,
                 only_get: bool = True,
                 errors: str = "raise") -> pd.DataFrame:
    """
    Convert dataframe to real prices.

    Convert a dataframe's columns to real prices. Call the
    :func:`econuy.retrieval.cpi.get` function to obtain the consumer price
    index. take into account the input dataframe's frequency and whether
    columns represent rolling averages or sums. Allow choosing a single period,
    a range of dates or no period as a base (i.e., period for which the
    average/sum of input dataframe and output dataframe is the same).

    If input dataframe's frequency is higher than monthly (daily, business,
    etc.), resample to monthly frequency.

    Parameters
    ----------
    df : pd.DataFrame
        Input dataframe.
    start_date : str, datetime.date or None, default None
        If set to a date-like string or a date, and ``end_date`` is None, the
        base period will be ``start_date``.
    end_date : str, datetime.date or None, default None
        If ``start_date`` is set, calculate so that the data is in constant
        prices of ``start_date-end_date``.
    update_loc : str, os.PathLike, SQLAlchemy Connection or Engine, or None, \
                  default None
        Either Path or path-like string pointing to a directory where to find
        a CSV for updating, SQLAlchemy connection or engine object, or
        ``None``, don't update.
    save_loc : str, os.PathLike, SQLAlchemy Connection or Engine, or None, \
                default None
        Either Path or path-like string pointing to a directory where to save
        the CSV, SQL Alchemy connection or engine object, or ``None``,
        don't save.
    only_get : bool, default True
        If True, don't download data, retrieve what is available from
        ``update_loc``.
    errors : {'raise', 'coerce', 'ignore'}
        What to do when a column in the input dataframe is not expressed in
        nominal Uruguayan pesos. ``raise`` will raise a ValueError, ``coerce``
        will force the entire column into ``np.nan`` and ``ignore`` will leave
        the input column as is.

    Returns
    -------
    Input dataframe measured at constant prices : pd.DataFrame

    Raises
    ------
    ValueError
        If the ``errors`` parameter does not have a valid argument.
    ValueError
        If the input dataframe's columns do not have the appropiate levels.

    """
    if errors not in ["raise", "coerce", "ignore"]:
        raise ValueError("'errors' must be one of 'raise', "
                         "'coerce' or 'ignore'.")
    if "Inf. adj." not in df.columns.names:
        raise ValueError("Input dataframe's multiindex requires the "
                         "'Inf. adj.' level.")

    checks = [x == "UYU" and "Const." not in y
              for x, y in zip(df.columns.get_level_values("Moneda"),
                              df.columns.get_level_values("Inf. adj."))]
    if any(checks):
        if not all(checks) and errors == "raise":
            error_df = df.loc[:, [not check for check in checks]]
            msg = (f"{error_df.columns[0][0]} does not have the "
                   f"appropiate metadata.")
            return error_handler(df=df, errors=errors, msg=msg)
        cpi_data = prices.cpi(update_loc=update_loc, save_loc=save_loc,
                              only_get=only_get)
        all_metadata = df.columns.droplevel("Indicador")
        if all(x == all_metadata[0] for x in all_metadata):
            return _convert_real(df=df, start_date=start_date,
                                 end_date=end_date, cpi=cpi_data)
        else:
            columns = []
            for column_name, check in zip(df.columns, checks):
                df_column = df[[column_name]]
                if check is False:
                    msg = (f"{column_name[0]} does not have the " 
                           f"appropiate metadata.")
                    columns.append(error_handler(df=df_column, errors=errors,
                                                 msg=msg))
                else:
                    converted = _convert_real(df=df_column,
                                              start_date=start_date,
                                              end_date=end_date, cpi=cpi_data)
                    columns.append(converted)
            return pd.concat(columns, axis=1)
    else:
        return error_handler(df=df, errors=errors)


def _convert_real(df: pd.DataFrame,
                  start_date: Union[str, datetime, None] = None,
                  end_date: Union[str, datetime, None] = None,
                  cpi: Optional[pd.DataFrame] = None) -> pd.DataFrame:
    if cpi is None:
        cpi = prices.cpi()

    inferred_freq = pd.infer_freq(df.index)
    if inferred_freq in ["D", "B", "C", "W", None]:
        if df.columns.get_level_values("Tipo")[0] == "Flujo":
            df = df.resample("M").sum()
        else:
            df = df.resample("M").mean()
        inferred_freq = pd.infer_freq(df.index)

    metadata._set(cpi, ts_type="Flujo")
    cpi_freq = resample(cpi, rule=inferred_freq,
                        operation="mean").iloc[:, [0]]
    cum_periods = int(df.columns.get_level_values("Acum. períodos")[0])
    cpi_to_use = rolling(cpi_freq, window=cum_periods,
                         operation="mean").squeeze()

    if start_date is None:
        converted_df = df.div(cpi_to_use, axis=0)
        col_text = "Const."
    elif end_date is None:
        month = df.iloc[df.index.get_loc(start_date, method="nearest")].name
        converted_df = df.div(cpi_to_use, axis=0) * cpi_to_use.loc[month]
        m_start = datetime.strptime(start_date, "%Y-%m-%d").strftime("%Y-%m")
        col_text = f"Const. {m_start}"
    else:
        converted_df = df.div(cpi_to_use, axis=0) * cpi_to_use[start_date:
                                                               end_date].mean()
        m_start = datetime.strptime(start_date, "%Y-%m-%d").strftime("%Y-%m")
        m_end = datetime.strptime(end_date, "%Y-%m-%d").strftime("%Y-%m")
        if m_start == m_end:
            col_text = f"Const. {m_start}"
        else:
            col_text = f"Const. {m_start}_{m_end}"

    converted_df = converted_df.reindex(df.index)
    metadata._set(converted_df, inf_adj=col_text)

    return converted_df


def convert_gdp(df: pd.DataFrame,
                update_loc: Union[str, PathLike, Engine,
                                  Connection, None] = None,
                save_loc: Union[str, PathLike, Engine,
                                Connection, None] = None,
                only_get: bool = True,
                errors: str = "raise") -> pd.DataFrame:
    """
    Calculate dataframe as percentage of GDP.

    Convert a dataframe's columns to percentage of GDP. Call the
    :func:`econuy.retrieval.national_accounts._lin_gdp` function to obtain UYU
    and USD quarterly GDP series. Take into account the input dataframe's
    currency for chossing UYU or USD GDP. If frequency of input dataframe is
    higher than quarterly, GDP will be upsampled and linear interpolation will
    be performed to complete missing data.

    If input dataframe's "Acum." level is not 12 for monthly frequency or 4
    for quarterly frequency, calculate rolling input dataframe.

    If input dataframe's frequency is higher than monthly (daily, business,
    etc.), resample to monthly frequency.

    Parameters
    ----------
    df : pd.DataFrame
        Input dataframe.
    update_loc : str, os.PathLike, SQLAlchemy Connection or Engine, or None, \
                  default None
        Either Path or path-like string pointing to a directory where to find
        a CSV for updating, SQLAlchemy connection or engine object, or
        ``None``, don't update.
    save_loc : str, os.PathLike, SQLAlchemy Connection or Engine, or None, \
                default None
        Either Path or path-like string pointing to a directory where to save
        the CSV, SQL Alchemy connection or engine object, or ``None``,
        don't save.
    only_get : bool, default True
        If True, don't download data, retrieve what is available from
        ``update_loc``.
    errors : {'raise', 'coerce', 'ignore'}
        What to do when a column in the input dataframe does not refer to
        Uruguayan data or is already in % of GDP. ``raise`` will raise a
        ValueError, ``coerce`` will force the entire column into ``np.nan`` and
        ``ignore`` will leave the input column as is.

    Returns
    -------
    Input dataframe as a percentage of GDP : pd.DataFrame

    Raises
    ------
    ValueError
        If the ``method`` parameter does not have a valid argument.
    ValueError
        If the input dataframe's columns do not have the appropiate levels.

    """
    if errors not in ["raise", "coerce", "ignore"]:
        raise ValueError("'errors' must be one of 'raise', 'coerce' or "
                         "'ignore'.")
    if any(x not in df.columns.names for x in ["Área", "Unidad"]):
        raise ValueError("Input dataframe's multiindex requires the 'Área' "
                         "and 'Unidad' levels.")

    checks = [x not in ["Regional", "Global"] and "%PBI" not in y
              for x, y in zip(df.columns.get_level_values("Área"),
                              df.columns.get_level_values("Unidad"))]
    if any(checks):
        if not all(checks) and errors == "raise":
            error_df = df.loc[:, [not check for check in checks]]
            msg = (f"{error_df.columns[0][0]} does not have the "
                   f"appropiate metadata.")
            return error_handler(df=df, errors=errors, msg=msg)
        gdp_data = economic_activity._lin_gdp(update_loc=update_loc,
                                              save_loc=save_loc,
                                              only_get=only_get)
        all_metadata = df.columns.droplevel("Indicador")
        if all(x == all_metadata[0] for x in all_metadata):
            return _convert_gdp(df=df, gdp=gdp_data)
        else:
            columns = []
            for column_name, check in zip(df.columns, checks):
                df_column = df[[column_name]]
                if check is False:
                    msg = (f"{column_name[0]} does not have the " 
                           f"appropiate metadata.")
                    columns.append(error_handler(df=df_column, errors=errors,
                                                 msg=msg))
                else:
                    converted = _convert_gdp(df=df_column, gdp=gdp_data)
                    columns.append(converted)
            return pd.concat(columns, axis=1)
    else:
        return error_handler(df=df, errors=errors)


def _convert_gdp(df: pd.DataFrame,
                 gdp: Optional[pd.DataFrame] = None) -> pd.DataFrame:
    if gdp is None:
        gdp = economic_activity._lin_gdp()

    inferred_freq = pd.infer_freq(df.index)
    cum = df.columns.get_level_values("Acum. períodos")[0]
    if inferred_freq in ["M", "MS"]:
        gdp = resample(gdp, rule=inferred_freq,
                       operation="upsample", interpolation="linear")
        if cum != 12 and df.columns.get_level_values("Tipo")[0] == "Flujo":
            converter = int(12 / cum)
            df = rolling(df, window=converter, operation="sum")
    elif inferred_freq in ["Q", "Q-DEC"]:
        gdp = gdp.resample(inferred_freq, convention="last").asfreq()
        if cum != 4 and df.columns.get_level_values("Tipo")[0] == "Flujo":
            converter = int(4 / cum)
            df = rolling(df, window=converter, operation="sum")
    elif inferred_freq in ["A", "A-DEC"]:
        gdp = gdp.resample(inferred_freq, convention="last").asfreq()
    elif inferred_freq in ["D", "B", "C", "W", None]:
        if df.columns.get_level_values("Tipo")[0] == "Flujo":
            df = df.resample("M").sum()
        else:
            df = df.resample("M").mean()
        gdp = resample(gdp, rule="M",
                       operation="upsample", interpolation="linear")
    else:
        raise ValueError("Frequency of input dataframe not any of 'D', 'C', "
                         "'W', 'B', 'M', 'MS', 'Q', 'Q-DEC', 'A' or 'A-DEC'.")

    if df.columns.get_level_values("Moneda")[0] == "USD":
        gdp = gdp.iloc[:, 1].to_frame()
    else:
        gdp = gdp.iloc[:, 0].to_frame()

    gdp_to_use = gdp.reindex(df.index).iloc[:, 0]
    converted_df = df.div(gdp_to_use, axis=0).multiply(100)

    metadata._set(converted_df, unit="% PBI")

    return converted_df


<<<<<<< HEAD
def resample(df: EconuyDF, rule: Union[pd.DateOffset, pd.Timedelta, str],
=======
def resample(df: pd.DataFrame, rule: Union[pd.DateOffset, pd.Timedelta, str],
>>>>>>> c2b7c3f9
             operation: str = "sum",
             interpolation: str = "linear") -> pd.DataFrame:
    """
    Wrapper for the `resample method <https://pandas.pydata.org/pandas-docs
    stable/reference/api/pandas.DataFrame.resample.html>`_ in Pandas that
    integrates with econuy dataframes' metadata.

    Trim partial bins, i.e. do not calculate the resampled
    period if it is not complete, unless the input dataframe has no defined
    frequency, in which case no trimming is done.

    Parameters
    ----------
<<<<<<< HEAD
    df : EconuyDF
=======
    df : pd.DataFrame
>>>>>>> c2b7c3f9
        Input dataframe.
    rule : pd.DateOffset, pd.Timedelta or str
        Target frequency to resample to. See
        `Pandas offset aliases <https://pandas.pydata.org/pandas-docs/stable/
        user_guide/timeseries.html#offset-aliases>`_
    operation : {'sum', 'mean', 'last', 'upsample'}
        Operation to use for resampling.
    interpolation : str, default 'linear'
        Method to use when missing data are produced as a result of
        resampling, for example when upsampling to a higher frequency. See
        `Pandas interpolation methods <https://pandas.pydata.org/pandas-docs
        /stable/reference/api/pandas.Series.interpolate.html>`_

    Returns
    -------
<<<<<<< HEAD
    Input dataframe at the frequency defined in ``rule`` : EconuyDF
=======
    Input dataframe at the frequency defined in ``rule`` : pd.DataFrame
>>>>>>> c2b7c3f9

    Raises
    ------
    ValueError
        If ``operation`` is not one of available options.
    ValueError
        If the input dataframe's columns do not have the appropiate levels.

    Warns
    -----
    UserWarning
        If input frequencies cannot be assigned a numeric value, preventing
        incomplete bin trimming.

    """
    if operation not in ["sum", "mean", "upsample", "last"]:
        raise ValueError("Invalid 'operation' option.")
<<<<<<< HEAD
    if all(x is None for x in df.metadata.cum):
        raise ValueError("Input dataframe's multiindex requires the "
                         "'Acum. períodos' level.")

    if df.metadata.all_equal is True:
=======
    if "Acum. períodos" not in df.columns.names:
        raise ValueError("Input dataframe's multiindex requires the "
                         "'Acum. períodos' level.")

    all_metadata = df.columns.droplevel("Indicador")
    if all(x == all_metadata[0] for x in all_metadata):
>>>>>>> c2b7c3f9
        return _resample(df=df, rule=rule, operation=operation,
                         interpolation=interpolation)
    else:
        columns = []
        for column_name in df.columns:
            df_column = df[[column_name]]
            converted = _resample(df=df_column, rule=rule, operation=operation,
                                  interpolation=interpolation)
            columns.append(converted)
        return pd.concat(columns, axis=1)


<<<<<<< HEAD
def _resample(df: EconuyDF, rule: Union[pd.DateOffset, pd.Timedelta, str],
=======
def _resample(df: pd.DataFrame, rule: Union[pd.DateOffset, pd.Timedelta, str],
>>>>>>> c2b7c3f9
              operation: str = "sum",
              interpolation: str = "linear") -> pd.DataFrame:
    pd_frequencies = {"A": 1,
                      "A-DEC": 1,
                      "Q": 4,
                      "Q-DEC": 4,
                      "M": 12,
                      "W": 52.143,
                      "W-SUN": 52.143,
                      "2W": 26.071,
                      "2W-SUN": 26.071,
                      "B": 240,
                      "D": 365}

    if operation == "sum":
        resampled_df = df.resample(rule).sum()
    elif operation == "mean":
        resampled_df = df.resample(rule).mean()
    elif operation == "last":
        resampled_df = df.resample(rule).last()
    else:
        resampled_df = df.resample(rule).last()
        resampled_df = resampled_df.interpolate(method=interpolation)

    cum_periods = int(df.metadata.cum[0])
    if cum_periods != 1:
        input_notna = df.iloc[:, 0].count()
        output_notna = resampled_df.iloc[:, 0].count()
        cum_adj = round(output_notna / input_notna)
        resampled_df.modify_metadata(cum=int(cum_periods * cum_adj), 
                                     inplace=True)

    if operation in ["sum", "mean", "last"]:
        infer_base = pd.infer_freq(df.index)
        try:
            base_freq = pd_frequencies[infer_base]
            target_freq = pd_frequencies[rule]
            if target_freq < base_freq:
                count = int(base_freq / target_freq)
                proc = df.resample(rule).count()
<<<<<<< HEAD
                proc = proc.loc[proc.iloc[:, 0] >= count]
                resampled_df = resampled_df.reindex(proc.index)
=======
                antimask = np.where(proc >= count, False, True)
                resampled_df = resampled_df.mask(antimask, np.nan)
>>>>>>> c2b7c3f9
        except KeyError:
            warnings.warn("No bin trimming performed because frequencies "
                          "could not be assigned a numeric value", UserWarning)

    resampled_df = resampled_df.dropna(how="all")
    resampled_df.modify_metadata(freq=pd.infer_freq(resampled_df.index),
                                 inplace=True)

    return resampled_df


def rolling(df: pd.DataFrame, window: Optional[int] = None,
            operation: str = "sum") -> pd.DataFrame:
    """
    Wrapper for the `rolling method <https://pandas.pydata.org/pandas-docs/
    stable/reference/api/pandas.DataFrame.rolling.html>`_ in Pandas that
    integrates with econuy dataframes' metadata.

    If ``periods`` is ``None``, try to infer the frequency and set ``periods``
    according to the following logic: ``{'A': 1, 'Q-DEC': 4, 'M': 12}``, that
    is, each period will be calculated as the sum or mean of the last year.

    Parameters
    ----------
    df : pd.DataFrame
        Input dataframe.
    window : int, default None
        How many periods the window should cover.
    operation : {'sum', 'mean'}
        Operation used to calculate rolling windows.

    Returns
    -------
    Input dataframe with rolling windows : pd.DataFrame

    Raises
    ------
    ValueError
        If ``operation`` is not one of available options.
    ValueError
        If the input dataframe's columns do not have the appropiate levels.

    Warns
    -----
    UserWarning
        If the input dataframe is a stock time series, for which rolling
        operations are not recommended.

    """
    if operation not in ["sum", "mean"]:
        raise ValueError("Invalid 'operation' option.")
    if "Tipo" not in df.columns.names:
        raise ValueError("Input dataframe's multiindex requires the "
                         "'Tipo' level.")

    all_metadata = df.columns.droplevel("Indicador")
    if all(x == all_metadata[0] for x in all_metadata):
        return _rolling(df=df, window=window, operation=operation)
    else:
        columns = []
        for column_name in df.columns:
            df_column = df[[column_name]]
            converted = _rolling(df=df_column, window=window,
                                 operation=operation)
            columns.append(converted)
        return pd.concat(columns, axis=1)


def _rolling(df: pd.DataFrame, window: Optional[int] = None,
             operation: str = "sum") -> pd.DataFrame:
    pd_frequencies = {"A": 1,
                      "A-DEC": 1,
                      "Q": 4,
                      "Q-DEC": 4,
                      "M": 12,
                      "MS": 12,
                      "W": 52,
                      "W-SUN": 52,
                      "2W": 26,
                      "2W-SUN": 26,
                      "B": 260,
                      "D": 365}

    window_operation = {"sum": lambda x: x.rolling(window=window,
                                                   min_periods=window).sum(),
                        "mean": lambda x: x.rolling(window=window,
                                                    min_periods=window).mean()}

    if df.columns.get_level_values("Tipo")[0] == "Stock":
        warnings.warn("Rolling operations should not be "
                      "calculated on stock variables", UserWarning)

    if window is None:
        inferred_freq = pd.infer_freq(df.index)
        window = pd_frequencies[inferred_freq]

    rolling_df = df.apply(window_operation[operation])

    metadata._set(rolling_df, cumperiods=window)

    return rolling_df


def rebase(df: pd.DataFrame, start_date: Union[str, datetime],
           end_date: Union[str, datetime, None] = None,
           base: float = 100.0) -> pd.DataFrame:
    """Rebase all dataframe columns to a date or range of dates.

    Parameters
    ----------
    df : pd.DataFrame
        Input dataframe.
    start_date : string or datetime.datetime
        Date to which series will be rebased.
    end_date : string or datetime.datetime, default None
        If specified, series will be rebased to the average between
        ``start_date`` and ``end_date``.
    base : float, default 100
        Float for which ``start_date`` == ``base`` or average between
        ``start_date`` and ``end_date`` == ``base``.

    Returns
    -------
    Input dataframe with a base period index : pd.DataFrame

    """
    all_metadata = df.columns.droplevel("Indicador")
    if all(x == all_metadata[0] for x in all_metadata):
        return _rebase(df=df, end_date=end_date,
                       start_date=start_date, base=base)
    else:
        columns = []
        for column_name in df.columns:
            df_column = df[[column_name]]
            converted = _rebase(df=df_column, end_date=end_date,
                                start_date=start_date, base=base)
            columns.append(converted)
        return pd.concat(columns, axis=1)


def _rebase(df: pd.DataFrame, start_date: Union[str, datetime],
            end_date: Union[str, datetime, None] = None,
            base: float = 100.0) -> pd.DataFrame:
    if end_date is None:
        start_date = df.iloc[df.index.get_loc(start_date,
                                              method="nearest")].name
        indexed = df.apply(lambda x: x / x.loc[start_date] * base)
        if isinstance(start_date, str):
            start_date = datetime.strptime(start_date, "%Y-%m-%d")
        if base.is_integer():
            base = int(base)
        m_start = start_date.strftime("%Y-%m")
        metadata._set(indexed, unit=f"{m_start}={base}")

    else:
        indexed = df.apply(lambda x: x / x[start_date:end_date].mean() * base)
        if isinstance(start_date, str):
            start_date = datetime.strptime(start_date, "%Y-%m-%d")
        if isinstance(end_date, str):
            end_date = datetime.strptime(end_date, "%Y-%m-%d")
        m_start = start_date.strftime("%Y-%m")
        m_end = end_date.strftime("%Y-%m")
<<<<<<< HEAD
        if base.is_integer():
            base = int(base)
=======
        if not isinstance(base, int):
            if base.is_integer():
                base = int(base)
>>>>>>> c2b7c3f9
        if m_start == m_end:
            metadata._set(indexed, unit=f"{m_start}={base}")
        else:
            metadata._set(indexed, unit=f"{m_start}_{m_end}={base}")

    return indexed


# The `_open_and_read` function needs to be monkey-patched to specify the
# encoding or decomposition will fail on Windows
def _new_open_and_read(fname):
    with open(fname, 'r', encoding='utf8') as fin:
        fout = fin.read()
    return fout


x13._open_and_read = _new_open_and_read


def decompose(df: pd.DataFrame, component: str = "both", method: str = "x13",
              force_x13: bool = False, fallback: str = "loess",
              outlier: bool = True, trading: bool = True,
              x13_binary: Union[str, PathLike, None] = "search",
              search_parents: int = 1, ignore_warnings: bool = True,
              errors: str = "raise",
              **kwargs) -> Union[Dict[str, pd.DataFrame],
                                 pd.DataFrame]:
    """
    Apply seasonal decomposition.

    Decompose the series in a Pandas dataframe using either X13 ARIMA, Loess
    or moving averages. X13 can be forced in case of failure by alternating
    the underlying function's parameters. If not, it will fall back to one of
    the other methods. If the X13 method is chosen, the X13 binary has to be
    provided. Please refer to the README for instructions on where to get this
    binary.

    Parameters
    ----------
    df : pd.DataFrame
        Input dataframe.
    component : {'both', 'seas', 'trend'}
        Return both seasonally adjusted and trend dataframes or choose between
        them.
    method : {'x13', 'loess', 'ma'}
        Decomposition method. ``X13`` refers to X13 ARIMA from the US Census,
        ``loess`` refers to Loess decomposition and ``ma`` refers to moving
        average decomposition, in all cases as implemented by
        `statsmodels <https://www.statsmodels.org/dev/tsa.html>`_.
    force_x13 : bool, default False
        Whether to try different ``outlier`` and ``trading`` parameters
        in statsmodels' `x13 arima analysis <https://www.statsmodels.org/dev/
        generated/statsmodels.tsa.x13.x13_arima_analysis.html>`_ for each
        series that fails. If ``False``, jump to the ``fallback`` method for
        the whole dataframe at the first error.
    fallback : {'loess', 'ma'}
        Decomposition method to fall back to if ``method="x13"`` fails and
        ``force_x13=False``.
    trading : bool, default True
        Whether to automatically detect trading days in X13 ARIMA.
    outlier : bool, default True
        Whether to automatically detect outliers in X13 ARIMA.
    x13_binary: str, os.PathLike or None, default 'search'
        Location of the X13 binary. If ``search`` is used, will attempt to find
        the binary in the project structure. If ``None``, statsmodels will
        handle it.
    search_parents: int, default 1
        If ``x13_binary=search``, this parameter controls how many parent
        directories to go up before recursively searching for the binary.
    ignore_warnings : bool, default True
        Whether to suppress X13Warnings from statsmodels.
    errors : {'raise', 'coerce', 'ignore'}
        What to do when a column in the input dataframe is already seasonally
        adjusted. ``raise`` will raise a ValueError, ``coerce`` will force the
        entire column into ``np.nan`` and ``ignore`` will leave the input
        column as is.
    kwargs
        Keyword arguments passed to statsmodels' ``x13_arima_analysis``,
        ``STL`` and ``seasonal_decompose``.

    Returns
    -------
    Decomposed dataframes : Dict[str, pd.DataFrame] or pd.DataFrame
        Dictionary containing the trend component and the seasonally adjusted
        series, or Pandas dataframe containing the chosen component.

    Raises
    ------
    ValueError
        If the ``method`` parameter does not have a valid argument.
    ValueError
        If the ``component`` parameter does not have a valid argument.
    ValueError
        If the ``fallback`` parameter does not have a valid argument.
    ValueError
        If the ``errors`` parameter does not have a valid argument.
    FileNotFoundError
        If the path provided for the X13 binary does not point to a file and
        ``method='x13'``.

    """
    if errors not in ["raise", "coerce", "ignore"]:
        raise ValueError("method can only be 'x13', 'loess' or 'ma'.")
    if method not in ["x13", "loess", "ma"]:
        raise ValueError("method can only be 'x13', 'loess' or 'ma'.")
    if fallback not in ["loess", "ma"]:
        raise ValueError("method can only be 'loess' or 'ma'.")
    if component not in ["trend", "seas", "both"]:
        raise ValueError("component can only be 'trend', 'seas' or 'both'.")
    if "Seas. Adj." not in df.columns.names:
        raise ValueError("Input dataframe's multiindex requires the "
                         "'Seas. Adj.' level.")

    binary_path = None
    if method == "x13":
        if x13_binary == "search":
            search_term = "x13as"
            if platform.system() == "Windows":
                search_term += ".exe"
            binary_path = _rsearch(dir_file=getcwd(), n=search_parents,
                                   search_term=search_term)
        elif isinstance(x13_binary, str):
            binary_path = x13_binary
        elif isinstance(x13_binary, PathLike):
            binary_path = Path(x13_binary).as_posix()
        else:
            binary_path = None
        if isinstance(binary_path, str) and path.isfile(
                binary_path) is False:
            raise FileNotFoundError(
                "X13 binary missing. Please refer to the README "
                "for instructions on where to get binaries for "
                "Windows and Unix, and how to compile it for "
                "macOS.")

    checks = [x not in ["Tendencia", "SA"]
              for x in df.columns.get_level_values("Seas. Adj.")]
    passing = df.loc[:, checks]
    not_passing = df.loc[:, [not x for x in checks]]
    if any(checks):
        if not all(checks) and errors == "raise":
            error_df = df.loc[:, [not check for check in checks]]
            msg = (f"{error_df.columns[0][0]} does not have the "
                   f"appropiate metadata.")
            return error_handler(df=df, errors=errors, msg=msg)
        passing_output = _decompose(passing, component=component,
                                    method=method, force_x13=force_x13,
                                    fallback=fallback, outlier=outlier,
                                    trading=trading, x13_binary=binary_path,
                                    ignore_warnings=ignore_warnings,
                                    errors=errors, **kwargs)
        if not_passing.shape[1] != 0:
            not_passing_output = error_handler(df=not_passing, errors=errors)
        else:
            not_passing_output = not_passing
        if isinstance(passing_output, pd.DataFrame):
            output = pd.concat([passing_output, not_passing_output], axis=1)
            output = output[df.columns.get_level_values(0)]
            return output
        elif isinstance(passing_output, Dict):
            output = {}
            for name, data in passing_output.items():
                aux = pd.concat([data, not_passing_output], axis=1)
                output[name] = aux[df.columns.get_level_values(0)]
            return output
    else:
        return error_handler(df=df, errors=errors)


def _decompose(df: pd.DataFrame, component: str = "both", method: str = "x13",
               force_x13: bool = False, fallback: str = "loess",
               outlier: bool = True, trading: bool = True,
               x13_binary: Union[str, PathLike, None] = None,
               ignore_warnings: bool = True, errors: str = "raise",
               **kwargs) -> Union[Tuple[pd.DataFrame, pd.DataFrame],
                                  pd.DataFrame]:
    if method not in ["x13", "loess", "ma"]:
        raise ValueError("method can only be 'x13', 'loess' or 'ma'.")
    if fallback not in ["loess", "ma"]:
        raise ValueError("method can only be 'loess' or 'ma'.")

    df_proc = df.copy()
    old_columns = df_proc.columns
    df_proc.columns = df_proc.columns.get_level_values(level=0)
    df_proc.index = pd.to_datetime(df_proc.index, errors="coerce")

    if method == "x13":
        try:
            with warnings.catch_warnings():
                if ignore_warnings is True:
                    action = "ignore"
                else:
                    action = "default"
                warnings.filterwarnings(action=action, category=X13Warning)
                results = df_proc.apply(
                    lambda x: x13a(x.dropna(), outlier=outlier,
                                   trading=trading, x12path=x13_binary,
                                   prefer_x13=True, **kwargs)
                )
            trends = results.apply(lambda x: x.trend.reindex(df_proc.index)).T
            seas_adjs = results.apply(lambda x: x.seasadj.
                                      reindex(df_proc.index)).T

        except X13Error:
            if force_x13 is True:
                if outlier is True:
                    try:
                        warnings.warn("X13 error found with selected "
                                      "parameters. Trying with outlier=False.",
                                      UserWarning)
                        return decompose(df=df, method=method,
                                         outlier=False,
                                         component=component,
                                         fallback=fallback,
                                         force_x13=force_x13,
                                         x13_binary=x13_binary,
                                         **kwargs)
                    except X13Error:
                        try:
                            warnings.warn("X13 error found with trading=True. "
                                          "Trying with trading=False.",
                                          UserWarning)
                            return decompose(df=df, method=method,
                                             outlier=False, trading=False,
                                             component=component,
                                             fallback=fallback,
                                             force_x13=force_x13,
                                             x13_binary=x13_binary,
                                             **kwargs)
                        except X13Error:
                            warnings.warn("No combination of parameters "
                                          "successful. Filling with NaN.",
                                          UserWarning)
                            trends = error_handler(df=df_proc, errors=errors)
                            seas_adjs = trends.copy()

                elif trading is True:
                    try:
                        warnings.warn("X13 error found with trading=True. "
                                      "Trying with trading=False...",
                                      UserWarning)
                        return decompose(df=df, method=method,
                                         trading=False, component=component,
                                         fallback=fallback,
                                         force_x13=force_x13,
                                         x13_binary=x13_binary,
                                         **kwargs)
                    except X13Error:
                        warnings.warn("No combination of parameters "
                                      "successful. Filling with NaN.",
                                      UserWarning)
                        trends = error_handler(df=df_proc, errors=errors)
                        seas_adjs = trends.copy()

            else:
                if fallback == "loess":
                    results = df_proc.apply(
                        lambda x: STL(x.dropna()).fit(), result_type="expand")
                elif fallback == "ma":
                    results = df_proc.apply(
                        lambda x: seasonal_decompose(
                            x.dropna(), extrapolate_trend="freq"),
                        result_type="expand")
                trends = results.apply(lambda x:
                                       x.trend.reindex(df_proc.index)).T
                seas_adjs = results.apply(
                    lambda x: (x.observed
                               - x.seasonal).reindex(df_proc.index)).T

    else:
        if method == "loess":
            results = df_proc.apply(
                lambda x: STL(x.dropna()).fit(), result_type="expand")
        if method == "ma":
            results = df_proc.apply(
                lambda x: seasonal_decompose(x.dropna(),
                                             extrapolate_trend="freq"),
                result_type="expand")
        trends = results.apply(lambda x:
                               x.trend.reindex(df_proc.index)).T
        seas_adjs = results.apply(
            lambda x: (x.observed - x.seasonal).reindex(df_proc.index)).T

    trends.columns = old_columns
    seas_adjs.columns = old_columns
    metadata._set(trends, seas_adj="Tendencia")
    metadata._set(seas_adjs, seas_adj="SA")
    output = pd.DataFrame()
    if component == "both":
        output = {"trend": trends, "seas": seas_adjs}
    elif component == "seas":
        output = seas_adjs
    elif component == "trend":
        output = trends

    return output


def _rsearch(dir_file: Union[str, PathLike], search_term: str, n: int = 2):
    """Recursively search for a file starting from the n-parent folder of
    a supplied path."""
    i = 0
    while i < n:
        i += 1
        dir_file = path.dirname(dir_file)
    try:
        final_path = ([x for x in Path(dir_file).rglob(search_term)][0]
                      .absolute().as_posix())
    except IndexError:
        final_path = True
    return final_path


def chg_diff(df: pd.DataFrame, operation: str = "chg",
             period: str = "last") -> pd.DataFrame:
    """
    Wrapper for the `pct_change <https://pandas.pydata.org/pandas-docs/stable/
    reference/api/pandas.DataFrame.pct_change.html>`_ and `diff <https://pandas
    .pydata.org/pandas-docs/stable/reference/api/pandas.DataFrame.diff.html>`_
    Pandas methods.

    Calculate percentage change or difference for dataframes. The ``period``
    argument takes into account the frequency of the dataframe, i.e.,
    ``inter`` (for interannual) will calculate pct change/differences with
    ``periods=4`` for quarterly frequency, but ``periods=12`` for monthly
    frequency.

    Parameters
    ----------
    df : pd.DataFrame
        Input dataframe.
    operation : {'chg', 'diff'}
        ``chg`` for percent change or ``diff`` for differences.
    period : {'last', 'inter', 'annual'}
        Period with which to calculate change or difference. ``last`` for
        previous period (last month for monthly data), ``inter`` for same
        period last year, ``annual`` for same period last year but taking
        annual sums.

    Returns
    -------
    Percent change or differences dataframe : pd.DataFrame

    Raises
    ------
    ValueError
        If the dataframe is not of frequency ``M`` (month), ``Q`` or
        ``Q-DEC`` (quarter), or ``A`` or ``A-DEC`` (year).
    ValueError
        If the ``operation`` parameter does not have a valid argument.
    ValueError
        If the ``period`` parameter does not have a valid argument.
    ValueError
        If the input dataframe's columns do not have the appropiate levels.

    """
    if operation not in ["chg", "diff"]:
        raise ValueError("Invalid 'operation' option.")
    if period not in ["last", "inter", "annual"]:
        raise ValueError("Invalid 'period' option.")
    if "Tipo" not in df.columns.names:
        raise ValueError("Input dataframe's multiindex requires the "
                         "'Tipo' level.")

    all_metadata = df.columns.droplevel("Indicador")
    if all(x == all_metadata[0] for x in all_metadata):
        return _chg_diff(df=df, operation=operation, period=period)
    else:
        columns = []
        for column_name in df.columns:
            df_column = df[[column_name]]
            converted = _chg_diff(df=df_column, operation=operation,
                                  period=period)
            columns.append(converted)
        return pd.concat(columns, axis=1)


def _chg_diff(df: pd.DataFrame, operation: str = "chg",
              period: str = "last") -> pd.DataFrame:
    inferred_freq = pd.infer_freq(df.index)

    type_change = {"last":
                       {"chg": [lambda x: x.pct_change(periods=1),
                                "% variación"],
                        "diff": [lambda x: x.diff(periods=1), "Cambio"]},
                   "inter":
                       {"chg": [lambda x: x.pct_change(periods=last_year),
                                "% variación interanual"],
                        "diff": [lambda x: x.diff(periods=last_year),
                                 "Cambio interanual"]},
                   "annual":
                       {"chg": [lambda x: x.pct_change(periods=last_year),
                                "% variación anual"],
                        "diff": [lambda x: x.diff(periods=last_year),
                                 "Cambio anual"]}}

    if inferred_freq == "M":
        last_year = 12
    elif inferred_freq == "Q" or inferred_freq == "Q-DEC":
        last_year = 4
    elif inferred_freq == "A" or inferred_freq == "A-DEC":
        last_year = 1
    else:
        raise ValueError("The dataframe needs to have a frequency of M "
                         "(month end), Q (quarter end) or A (year end)")

    if period == "annual":

        if df.columns.get_level_values("Tipo")[0] == "Stock":
            output = df.apply(type_change[period][operation][0])
        else:
            output = rolling(df, operation="sum")
            output = output.apply(
                type_change[period][operation][0])

        metadata._set(output, unit=type_change[period][operation][1])

    else:
        output = df.apply(type_change[period][operation][0])
        metadata._set(output, unit=type_change[period][operation][1])

    if operation == "chg":
        output = output.multiply(100)

    return output


def error_handler(df: pd.DataFrame, errors: str,
                  msg: str = None) -> pd.DataFrame:
    if errors == "coerce":
        return pd.DataFrame(data=np.nan, index=df.index, columns=df.columns)
    elif errors == "ignore":
        return df
    elif errors == "raise":
        if msg is None:
            msg = ""
        raise ValueError(msg)<|MERGE_RESOLUTION|>--- conflicted
+++ resolved
@@ -402,12 +402,12 @@
             converter = int(12 / cum)
             df = rolling(df, window=converter, operation="sum")
     elif inferred_freq in ["Q", "Q-DEC"]:
-        gdp = gdp.resample(inferred_freq, convention="last").asfreq()
+        gdp = gdp.resample(inferred_freq, convention="end").asfreq()
         if cum != 4 and df.columns.get_level_values("Tipo")[0] == "Flujo":
             converter = int(4 / cum)
             df = rolling(df, window=converter, operation="sum")
     elif inferred_freq in ["A", "A-DEC"]:
-        gdp = gdp.resample(inferred_freq, convention="last").asfreq()
+        gdp = gdp.resample(inferred_freq, convention="end").asfreq()
     elif inferred_freq in ["D", "B", "C", "W", None]:
         if df.columns.get_level_values("Tipo")[0] == "Flujo":
             df = df.resample("M").sum()
@@ -432,11 +432,7 @@
     return converted_df
 
 
-<<<<<<< HEAD
 def resample(df: EconuyDF, rule: Union[pd.DateOffset, pd.Timedelta, str],
-=======
-def resample(df: pd.DataFrame, rule: Union[pd.DateOffset, pd.Timedelta, str],
->>>>>>> c2b7c3f9
              operation: str = "sum",
              interpolation: str = "linear") -> pd.DataFrame:
     """
@@ -450,11 +446,7 @@
 
     Parameters
     ----------
-<<<<<<< HEAD
     df : EconuyDF
-=======
-    df : pd.DataFrame
->>>>>>> c2b7c3f9
         Input dataframe.
     rule : pd.DateOffset, pd.Timedelta or str
         Target frequency to resample to. See
@@ -470,11 +462,7 @@
 
     Returns
     -------
-<<<<<<< HEAD
     Input dataframe at the frequency defined in ``rule`` : EconuyDF
-=======
-    Input dataframe at the frequency defined in ``rule`` : pd.DataFrame
->>>>>>> c2b7c3f9
 
     Raises
     ------
@@ -492,20 +480,11 @@
     """
     if operation not in ["sum", "mean", "upsample", "last"]:
         raise ValueError("Invalid 'operation' option.")
-<<<<<<< HEAD
     if all(x is None for x in df.metadata.cum):
         raise ValueError("Input dataframe's multiindex requires the "
                          "'Acum. períodos' level.")
 
     if df.metadata.all_equal is True:
-=======
-    if "Acum. períodos" not in df.columns.names:
-        raise ValueError("Input dataframe's multiindex requires the "
-                         "'Acum. períodos' level.")
-
-    all_metadata = df.columns.droplevel("Indicador")
-    if all(x == all_metadata[0] for x in all_metadata):
->>>>>>> c2b7c3f9
         return _resample(df=df, rule=rule, operation=operation,
                          interpolation=interpolation)
     else:
@@ -518,11 +497,7 @@
         return pd.concat(columns, axis=1)
 
 
-<<<<<<< HEAD
 def _resample(df: EconuyDF, rule: Union[pd.DateOffset, pd.Timedelta, str],
-=======
-def _resample(df: pd.DataFrame, rule: Union[pd.DateOffset, pd.Timedelta, str],
->>>>>>> c2b7c3f9
               operation: str = "sum",
               interpolation: str = "linear") -> pd.DataFrame:
     pd_frequencies = {"A": 1,
@@ -563,13 +538,8 @@
             if target_freq < base_freq:
                 count = int(base_freq / target_freq)
                 proc = df.resample(rule).count()
-<<<<<<< HEAD
-                proc = proc.loc[proc.iloc[:, 0] >= count]
-                resampled_df = resampled_df.reindex(proc.index)
-=======
                 antimask = np.where(proc >= count, False, True)
                 resampled_df = resampled_df.mask(antimask, np.nan)
->>>>>>> c2b7c3f9
         except KeyError:
             warnings.warn("No bin trimming performed because frequencies "
                           "could not be assigned a numeric value", UserWarning)
@@ -732,14 +702,9 @@
             end_date = datetime.strptime(end_date, "%Y-%m-%d")
         m_start = start_date.strftime("%Y-%m")
         m_end = end_date.strftime("%Y-%m")
-<<<<<<< HEAD
-        if base.is_integer():
-            base = int(base)
-=======
         if not isinstance(base, int):
             if base.is_integer():
                 base = int(base)
->>>>>>> c2b7c3f9
         if m_start == m_end:
             metadata._set(indexed, unit=f"{m_start}={base}")
         else:
