import datetime as dt

urls = {"call":
        {"dl": {
            "main": "https://web.bevsa.com.uy/Mercado/MercadoDinero/CallHistoricoDiario.aspx"},
            "source": {"direct": [],
                       "indirect": [
                       "https://web.bevsa.com.uy/Mercado/MercadoDinero/CallHistoricoDiario.aspx"],
                       "provider": ["BEVSA"]}},
        "bonds":
        {"dl": {
            "usd": "https://web.bevsa.com.uy/CurvasVectorPrecios/CurvasIndices/Indices/IndiceITBGL.aspx",
            "ui": "https://web.bevsa.com.uy/CurvasVectorPrecios/CurvasIndices/Indices/IndiceINDUI.aspx",
            "uyu": "https://web.bevsa.com.uy/CurvasVectorPrecios/CurvasIndices/Indices/IndiceITLUP.aspx"},
            "source": {"direct": [],
                       "indirect": [
                           "https://web.bevsa.com.uy/CurvasVectorPrecios/CurvasIndices/Indices/IndiceITBGL.aspx",
                           "https://web.bevsa.com.uy/CurvasVectorPrecios/CurvasIndices/Indices/IndiceINDUI.aspx",
                           "https://web.bevsa.com.uy/CurvasVectorPrecios/CurvasIndices/Indices/IndiceITLUP.aspx"],
                       "provider": ["BEVSA"]}},
        "deposits":
        {"dl": {
            "main": "https://www.bcu.gub.uy/Servicios-Financieros-SSF/Series%20IF/Depositos.xlsx"},
            "source": {"direct": ["https://www.bcu.gub.uy/Servicios-Financieros-SSF/Series%20IF/Depositos.xls"],
                       "indirect": [
                           "https://www.bcu.gub.uy/Servicios-Financieros-SSF/Paginas/Series-estadisticas-Depositos.aspx"],
                       "provider": ["BCU"]}},
        "credit":
        {"dl": {
            "main": "https://www.bcu.gub.uy/Servicios-Financieros-SSF/Series%20IF/Creditos.xlsx "},
            "source": {"direct": ["https://www.bcu.gub.uy/Servicios-Financieros-SSF/Series%20IF/Creditos.xls"],
                       "indirect": [
                           "https://www.bcu.gub.uy/Servicios-Financieros-SSF/Paginas/Series-Estadisticas-Creditos.aspx"],
                       "provider": ["BCU"]}},
        "interest_rates":
        {"dl": {
            "main": "https://www.bcu.gub.uy/Servicios-Financieros-SSF/Series%20IF/tasas.xls"},
            "source": {"direct": ["https://www.bcu.gub.uy/Servicios-Financieros-SSF/Series%20IF/tasas.xls"],
                       "indirect": [
                           "https://www.bcu.gub.uy/Servicios-Financieros-SSF/Paginas/Series-Estadisticas-Tasas.aspx"],
                       "provider": ["BCU"]}},
        "cpi":
        {"dl": {
            "main": "http://ine.gub.uy/c/document_library/get_file?uuid=2e92084a-94ec-4fec-b5ca-42b40d5d2826&groupId=10181"},
            "source": {"direct": [
                "http://ine.gub.uy/c/document_library/get_file?uuid=2e92084a-94ec-4fec-b5ca-42b40d5d2826&groupId=10181"],
                "indirect": [
                    "http://www.ine.gub.uy/web/guest/ipc-indice-de-precios-del-consumo"],
                "provider": ["INE"]}},
        "nxr_monthly":
        {"dl": {
            "main": "http://ine.gub.uy/c/document_library/get_file?uuid=3fbf4ffd-a829-420c-aca9-9f01ecd7919a&groupId=10181"},
            "source": {"direct": [
                "http://ine.gub.uy/c/document_library/get_file?uuid=3fbf4ffd-a829-420c-aca9-9f01ecd7919a&groupId=10181"],
                "indirect": [
                    "http://www.ine.gub.uy/web/guest/cotizacion-de-monedas2"],
                "provider": ["INE"]}},
        "nxr_daily":
        {"dl": {
            "main": "https://www.bcu.gub.uy/_layouts/15/BCU.Cotizaciones/handler/FileHandler.ashx?op=downloadcotizacionesexcel&KeyValuePairs={%22KeyValuePairs%22:{%22Monedas%22:[{%22Val%22:%222224%22,%22Text%22:%22DLS.%20USA%20CABLE%22}],"},
            "source": {"direct": [],
                       "indirect": [
                           "https://www.bcu.gub.uy/Estadisticas-e-Indicadores/Paginas/Cotizaciones.aspx"],
                       "provider": ["BCU"]}},
        "commodity_prices":
        {"dl": {
            "beef": "https://www.inac.uy/innovaportal/v/9799/10/innova.front/serie-semanal-ingreso-medio-de-exportacion---bovino-ovino-y-otros-productos",
<<<<<<< HEAD
            "pulp": f"https://www.insee.fr/en/statistiques/serie/telecharger/csv/010600339?ordre=antechronologique&"
                    f"transposition=donneescolonne&periodeDebut=1&anneeDebut=1990&periodeFin=3&anneeFin="
=======
            "pulp": f"https://www.insee.fr/en/statistiques/serie/telecharger/csv/010600339?ordre="
                    f"antechronologique&transposition=donneescolonne&periodeDebut=1&anneeDebut=1990&periodeFin=4&anneeFin="
>>>>>>> 35fcbfde
                    f"{dt.datetime.now().year}",
            "soybean": "https://www.quandl.com/api/v3/datasets/CHRIS/CME_S1.csv?api_key=3TPxACcrxy9WsE871Lqe",
            "wheat": "https://www.quandl.com/api/v3/datasets/CHRIS/CME_W1.csv?api_key=3TPxACcrxy9WsE871Lqe",
            "milk1": "https://www.inale.org/estadisticas/",
            "milk2": "https://ec.europa.eu/info/sites/info/files/food-farming-fisheries/farming/documents/eu-milk-historical-price-series_en.xls",
            "imf": "https://www.imf.org/en/Research/commodity-prices"},
            "source": {"direct": [
                "https://www.inac.uy/innovaportal/v/9799/10/innova.front/serie-semanal-ingreso-medio-de-exportacion---bovino-ovino-y-otros-productos",
                f"https://www.insee.fr/en/statistiques/serie/telecharger/csv/010600339?ordre=antechronologique&"
                f"transposition=donneescolonne&periodeDebut=1&anneeDebut=1990&periodeFin=3&anneeFin="
                f"{dt.datetime.now().year}",
                "https://www.quandl.com/api/v3/datasets/CHRIS/CME_S1.csv?api_key=3TPxACcrxy9WsE871Lqe",
                "https://www.quandl.com/api/v3/datasets/CHRIS/CME_W1.csv?api_key=3TPxACcrxy9WsE871Lqe",
                "https://ec.europa.eu/info/sites/info/files/food-farming-fisheries/farming/documents/eu-milk-historical-price-series_en.xls"],
                "indirect": [
                    "https://www.inac.uy/innovaportal/v/5541/10/innova.front/precios",
                    "https://www.insee.fr/fr/statistiques/serie/010600339",
                    "https://www.quandl.com/data/CHRIS/CME_S1-Soybean-Futures-Continuous-Contract-1-S1-Front-Month",
                    "https://www.quandl.com/data/CHRIS/CME_W1-Wheat-Futures-Continuous-Contract-1-W1-Front-Month",
                    "https://www.inale.org/estadisticas/",
                    "https://ec.europa.eu/info/food-farming-fisheries/farming/facts-and-figures/markets/overviews/market-observatories/milk",
                    "https://www.imf.org/en/Research/commodity-prices"],
                "provider": [
                    "econuy en base a INAC, INSEE, Quandl, INALE, Comisión Europea y FMI"]}},
        "commodity_index":
        {"dl": {},
            "source": {"direct": [
                "https://www.inac.uy/innovaportal/v/9799/10/innova.front/serie-semanal-ingreso-medio-de-exportacion---bovino-ovino-y-otros-productos",
                f"https://www.insee.fr/en/statistiques/serie/telecharger/010600339?ordre=antechronologique&"
                f"transposition=donneescolonne&periodeDebut=1&anneeDebut=1990&periodeFin=11&anneeFin="
                f"{dt.datetime.now().year}",
                "https://www.quandl.com/api/v3/datasets/CHRIS/CME_S1.csv?api_key=3TPxACcrxy9WsE871Lqe",
                "https://www.quandl.com/api/v3/datasets/CHRIS/CME_W1.csv?api_key=3TPxACcrxy9WsE871Lqe",
                "https://ec.europa.eu/info/sites/info/files/food-farming-fisheries/farming/documents/eu-milk-historical-price-series_en.xls"],
                "indirect": [
                    "https://www.inac.uy/innovaportal/v/5541/10/innova.front/precios",
                    "https://www.insee.fr/fr/statistiques/serie/010600339",
                    "https://www.quandl.com/data/CHRIS/CME_S1-Soybean-Futures-Continuous-Contract-1-S1-Front-Month",
                    "https://www.quandl.com/data/CHRIS/CME_W1-Wheat-Futures-Continuous-Contract-1-W1-Front-Month",
                    "https://www.inale.org/estadisticas/",
                    "https://ec.europa.eu/info/food-farming-fisheries/farming/facts-and-figures/markets/overviews/market-observatories/milk",
                    "https://www.imf.org/en/Research/commodity-prices",
                    "https://comtrade.un.org/"],
                "provider": [
                    "econuy en base a INAC, INSEE, Quandl, INALE, Comisión Europea, FMI y Naciones Unidas"]}},
        "balance_gps": {"dl": {
            "main": "https://www.gub.uy/ministerio-economia-finanzas/datos-y-estadisticas/datos/informacion-resultados-del-sector-publico"},
            "source": {"direct": [],
                       "indirect": [
                       "https://www.gub.uy/ministerio-economia-finanzas/datos-y-estadisticas/datos/informacion-resultados-del-sector-publico"],
                       "provider": ["MEF"]}},
        "balance_nfps": {"dl": {
            "main": "https://www.gub.uy/ministerio-economia-finanzas/datos-y-estadisticas/datos/informacion-resultados-del-sector-publico"},
            "source": {"direct": [],
                       "indirect": [
                       "https://www.gub.uy/ministerio-economia-finanzas/datos-y-estadisticas/datos/informacion-resultados-del-sector-publico"],
                       "provider": ["MEF"]}},
        "balance_cg-bps": {"dl": {
            "main": "https://www.gub.uy/ministerio-economia-finanzas/datos-y-estadisticas/datos/informacion-resultados-del-sector-publico"},
            "source": {"direct": [],
                       "indirect": [
                       "https://www.gub.uy/ministerio-economia-finanzas/datos-y-estadisticas/datos/informacion-resultados-del-sector-publico"],
                       "provider": ["MEF"]}},
        "balance_pe": {"dl": {
            "main": "https://www.gub.uy/ministerio-economia-finanzas/datos-y-estadisticas/datos/informacion-resultados-del-sector-publico"},
            "source": {"direct": [],
                       "indirect": [
                       "https://www.gub.uy/ministerio-economia-finanzas/datos-y-estadisticas/datos/informacion-resultados-del-sector-publico"],
                       "provider": ["MEF"]}},
        "balance_ancap": {"dl": {
            "main": "https://www.gub.uy/ministerio-economia-finanzas/datos-y-estadisticas/datos/informacion-resultados-del-sector-publico"},
            "source": {"direct": [],
                       "indirect": [
                       "https://www.gub.uy/ministerio-economia-finanzas/datos-y-estadisticas/datos/informacion-resultados-del-sector-publico"],
                       "provider": ["MEF"]}},
        "balance_ute": {"dl": {
            "main": "https://www.gub.uy/ministerio-economia-finanzas/datos-y-estadisticas/datos/informacion-resultados-del-sector-publico"},
            "source": {"direct": [],
                       "indirect": [
                       "https://www.gub.uy/ministerio-economia-finanzas/datos-y-estadisticas/datos/informacion-resultados-del-sector-publico"],
                       "provider": ["MEF"]}},
        "balance_antel": {"dl": {
            "main": "https://www.gub.uy/ministerio-economia-finanzas/datos-y-estadisticas/datos/informacion-resultados-del-sector-publico"},
            "source": {"direct": [],
                       "indirect": [
                       "https://www.gub.uy/ministerio-economia-finanzas/datos-y-estadisticas/datos/informacion-resultados-del-sector-publico"],
                       "provider": ["MEF"]}},
        "balance_ose": {"dl": {
            "main": "https://www.gub.uy/ministerio-economia-finanzas/datos-y-estadisticas/datos/informacion-resultados-del-sector-publico"},
            "source": {"direct": [],
                       "indirect": [
                       "https://www.gub.uy/ministerio-economia-finanzas/datos-y-estadisticas/datos/informacion-resultados-del-sector-publico"],
                       "provider": ["MEF"]}},
        "balance_summary": {"dl": {
            "main": "https://www.gub.uy/ministerio-economia-finanzas/datos-y-estadisticas/datos/informacion-resultados-del-sector-publico"},
            "source": {"direct": [],
                       "indirect": [
                       "https://www.gub.uy/ministerio-economia-finanzas/datos-y-estadisticas/datos/informacion-resultados-del-sector-publico"],
                       "provider": ["MEF"]}},
        "taxes": {"dl": {
            "main": "https://www.dgi.gub.uy/wdgi/afiledownload?2,4,865,O,S,0,19353%3BS%3B100%3B108,",
            "report": "https://www.dgi.gub.uy/wdgi/page?2,principal,dgi--datos-y-series-estadisticas--informes-mensuales-de-la-recaudacion-"},
            "source": {"direct": ["https://www.dgi.gub.uy/wdgi/afiledownload?2,4,865,O,S,0,19353%3BS%3B100%3B108,"],
                       "indirect": [
                       "https://www.dgi.gub.uy/wdgi/page?2,principal,dgi--datos-y-series-estadisticas--serie-de-datos--recaudacion-anual-y-mensual-por-impuesto,O,es,0,",
                       f"https://www.dgi.gub.uy/wdgi/page?2,principal,dgi--datos-y-series-estadisticas--informes-mensuales-de-la-recaudacion-{dt.datetime.now().year},O,es,0,"],
                       "provider": ["DGI"]}},
        "public_debt_gps": {"dl": {
            "main": "https://www.bcu.gub.uy/Estadisticas-e-Indicadores/Endeudamiento%20Pblico/resdspg.xls"},
            "source": {"direct": [
                "https://www.bcu.gub.uy/Estadisticas-e-Indicadores/Endeudamiento%20Pblico/resdspg.xls"],
            "indirect": [
                "https://www.bcu.gub.uy/Estadisticas-e-Indicadores/Paginas/Default.aspx"],
            "provider": ["BCU"]}},
        "public_debt_nfps": {"dl": {
            "main": "https://www.bcu.gub.uy/Estadisticas-e-Indicadores/Endeudamiento%20Pblico/resdspg.xls"},
            "source": {"direct": [
                "https://www.bcu.gub.uy/Estadisticas-e-Indicadores/Endeudamiento%20Pblico/resdspg.xls"],
            "indirect": [
                "https://www.bcu.gub.uy/Estadisticas-e-Indicadores/Paginas/Default.aspx"],
            "provider": ["BCU"]}},
        "public_debt_cb": {"dl": {
            "main": "https://www.bcu.gub.uy/Estadisticas-e-Indicadores/Endeudamiento%20Pblico/resdspg.xls"},
            "source": {"direct": [
                "https://www.bcu.gub.uy/Estadisticas-e-Indicadores/Endeudamiento%20Pblico/resdspg.xls"],
            "indirect": [
                "https://www.bcu.gub.uy/Estadisticas-e-Indicadores/Paginas/Default.aspx"],
            "provider": ["BCU"]}},
        "net_public_debt": {"dl": {},
                            "source": {"direct": [
                                "https://www.bcu.gub.uy/Estadisticas-e-Indicadores/Endeudamiento%20Pblico/resdspg.xls",
                                "https://www.bcu.gub.uy/Estadisticas-e-Indicadores/MonedayCredito/Activos-de-Reserva/reservas.xls"],
            "indirect": [
                                "https://www.bcu.gub.uy/Estadisticas-e-Indicadores/Paginas/Default.aspx"],
                            "provider": [
                                "econuy en base a BCU"]}},
        "diesel": {"dl": {
            "main": "https://www.gub.uy/ministerio-industria-energia-mineria/datos-y-estadisticas/datos/series-estadisticas-petroleo-derivados"},
            "source": {"direct": [],
                       "indirect": [
                       "https://www.gub.uy/ministerio-industria-energia-mineria/datos-y-estadisticas/datos/series-estadisticas-petroleo-derivados"],
                       "provider": ["MIEM"]}},
        "gasoline": {"dl": {
            "main": "https://www.gub.uy/ministerio-industria-energia-mineria/datos-y-estadisticas/datos/series-estadisticas-petroleo-derivados"},
            "source": {"direct": [],
                       "indirect": [
                       "https://www.gub.uy/ministerio-industria-energia-mineria/datos-y-estadisticas/datos/series-estadisticas-petroleo-derivados"],
                       "provider": ["MIEM"]}},
        "electricity": {"dl": {
            "main": "https://www.gub.uy/ministerio-industria-energia-mineria/datos-y-estadisticas/datos/series-estadisticas-energia-electrica"},
            "source": {"direct": [],
                       "indirect": [
                       "https://www.gub.uy/ministerio-industria-energia-mineria/datos-y-estadisticas/datos/series-estadisticas-energia-electrica"],
                       "provider": ["MIEM"]}},
        "labor_rates": {"dl": {
            "main": "http://ine.gub.uy/c/document_library/get_file?uuid=50ae926c-1ddc-4409-afc6-1fecf641e3d0&groupId=10181",
            "missing": "https://docs.google.com/spreadsheets/d/1amqU3fUSok0kDB_LYvCZlBtVpkZeTK5vW5O8bShlOtw/export?format=xlsx&authuser=0"},
            "source": {"direct": [
                "http://ine.gub.uy/c/document_library/get_file?uuid=50ae926c-1ddc-4409-afc6-1fecf641e3d0&groupId=10181"],
            "indirect": [
                "http://www.ine.gub.uy/web/guest/actividad-empleo-y-desempleo"],
            "provider": ["INE"]}},
        "nominal_wages": {"dl": {
            "historical": "http://www.ine.gub.uy/c/document_library/get_file?uuid=a76433b7-5fba-40fc-9958-dd913338e989&groupId=10181",
            "current": "http://www.ine.gub.uy/c/document_library/get_file?uuid=97f07fd8-9410-476e-bf81-e6b1c11467ef&groupId=10181"},
            "source": {"direct": [
                "http://www.ine.gub.uy/c/document_library/get_file?uuid=a76433b7-5fba-40fc-9958-dd913338e989&groupId=10181",
                "http://www.ine.gub.uy/c/document_library/get_file?uuid=97f07fd8-9410-476e-bf81-e6b1c11467ef&groupId=10181"],
            "indirect": [
                "http://www.ine.gub.uy/web/guest/ims-indice-medio-de-salarios"],
            "provider": ["INE"]}},
        "hours_worked": {"dl": {
            "main": "http://www.ine.gub.uy/c/document_library/get_file?uuid=167e0db0-95ca-45d2-8e81-3b8c5bb8f9ee&groupId=10181",
            "historical": "http://www.ine.gub.uy/c/document_library/get_file?uuid=73ac6ede-8452-48b8-ad32-993d3b047091&groupId=10181",
            "missing": "https://docs.google.com/spreadsheets/d/1amqU3fUSok0kDB_LYvCZlBtVpkZeTK5vW5O8bShlOtw/export?format=xlsx&authuser=0"},
            "source": {"direct": [
                "http://www.ine.gub.uy/c/document_library/get_file?uuid=73ac6ede-8452-48b8-ad32-993d3b047091&groupId=10181",
                "http://www.ine.gub.uy/c/document_library/get_file?uuid=167e0db0-95ca-45d2-8e81-3b8c5bb8f9ee&groupId=10181"],
            "indirect": [
                "http://www.ine.gub.uy/web/guest/actividad-empleo-y-desempleo"],
            "provider": ["INE"]}},
        "income_household": {"dl": {
            "main": "http://www.ine.gub.uy/c/document_library/get_file?uuid=40bd0267-3922-478d-8bc0-252f508a72fe&groupId=10181",
            "missing": "https://docs.google.com/spreadsheets/d/1amqU3fUSok0kDB_LYvCZlBtVpkZeTK5vW5O8bShlOtw/export?format=xlsx&authuser=0"},
            "source": {"direct": [
                "http://www.ine.gub.uy/c/document_library/get_file?uuid=40bd0267-3922-478d-8bc0-252f508a72fe&groupId=10181"],
            "indirect": [
                "http://www.ine.gub.uy/web/guest/gastos-e-ingresos-de-las-personas-y-los-hogares"],
            "provider": ["INE"]}},
        "income_capita": {"dl": {
            "main": "http://www.ine.gub.uy/c/document_library/get_file?uuid=ca57dafa-8091-4c2f-8df8-7b8445859b93&groupId=10181",
            "missing": "https://docs.google.com/spreadsheets/d/1amqU3fUSok0kDB_LYvCZlBtVpkZeTK5vW5O8bShlOtw/export?format=xlsx&authuser=0"},
            "source": {"direct": [
                "http://www.ine.gub.uy/c/document_library/get_file?uuid=ca57dafa-8091-4c2f-8df8-7b8445859b93&groupId=10181"],
            "indirect": [
                "http://www.ine.gub.uy/web/guest/gastos-e-ingresos-de-las-personas-y-los-hogares"],
            "provider": ["INE"]}},
        "natacc_ind_con_nsa": {
            "dl": {"main": "https://www.bcu.gub.uy/Estadisticas-e-Indicadores/Cuentas%20Nacionales/cuadro_101t.xls"},
            "source": {"direct": ["https://www.bcu.gub.uy/Estadisticas-e-Indicadores/Cuentas%20Nacionales/cuadro_101t.xls"],
                       "indirect": [
                       "https://www.bcu.gub.uy/Estadisticas-e-Indicadores/Cuentas%20Nacionales/presentacion05t.htm"],
                       "provider": ["BCU"]}},
        "natacc_ind_cur_nsa": {
            "dl": {"main": "https://www.bcu.gub.uy/Estadisticas-e-Indicadores/Cuentas%20Nacionales/cuadro_100t.xls"},
            "source": {"direct": ["https://www.bcu.gub.uy/Estadisticas-e-Indicadores/Cuentas%20Nacionales/cuadro_100t.xls"],
                       "indirect": [
                       "https://www.bcu.gub.uy/Estadisticas-e-Indicadores/Cuentas%20Nacionales/presentacion05t.htm"],
                       "provider": ["BCU"]}},
        "natacc_gas_con_nsa": {
            "dl": {"main": "https://www.bcu.gub.uy/Estadisticas-e-Indicadores/Cuentas%20Nacionales/cuadro_104t.xls"},
            "source": {"direct": ["https://www.bcu.gub.uy/Estadisticas-e-Indicadores/Cuentas%20Nacionales/cuadro_104t.xls"],
                       "indirect": [
                       "https://www.bcu.gub.uy/Estadisticas-e-Indicadores/Cuentas%20Nacionales/presentacion05t.htm"],
                       "provider": ["BCU"]}},
        "natacc_ind_con_idx_nsa": {
            "dl": {"main": "https://www.bcu.gub.uy/Estadisticas-e-Indicadores/Cuentas%20Nacionales/cuadro_132t.xls"},
            "source": {"direct": ["https://www.bcu.gub.uy/Estadisticas-e-Indicadores/Cuentas%20Nacionales/cuadro_132t.xls"],
                       "indirect": [
                       "https://www.bcu.gub.uy/Estadisticas-e-Indicadores/Cuentas%20Nacionales/presentacion05t.htm"],
                       "provider": ["BCU"]}},
        "natacc_ind_con_idx_sa": {
            "dl": {"main": "https://www.bcu.gub.uy/Estadisticas-e-Indicadores/Cuentas%20Nacionales/cuadro_133t.xls"},
            "source": {"direct": ["https://www.bcu.gub.uy/Estadisticas-e-Indicadores/Cuentas%20Nacionales/cuadro_133t.xls"],
                       "indirect": [
                       "https://www.bcu.gub.uy/Estadisticas-e-Indicadores/Cuentas%20Nacionales/presentacion05t.htm"],
                       "provider": ["BCU"]}},
        "natacc_gdp_cur_nsa": {
            "dl": {"main": "https://www.bcu.gub.uy/Estadisticas-e-Indicadores/Cuentas%20Nacionales/cuadro_130t.xls"},
            "source": {"direct": ["https://www.bcu.gub.uy/Estadisticas-e-Indicadores/Cuentas%20Nacionales/cuadro_130t.xls"],
                       "indirect": [
                       "https://www.bcu.gub.uy/Estadisticas-e-Indicadores/Cuentas%20Nacionales/presentacion05t.htm"],
                       "provider": ["BCU"]}},
        "reserves": {"dl": {
            "main": "https://www.bcu.gub.uy/Estadisticas-e-Indicadores/MonedayCredito/Activos-de-Reserva/reservas.xls"},
            "source": {"direct": [
                "https://www.bcu.gub.uy/Estadisticas-e-Indicadores/MonedayCredito/Activos-de-Reserva/reservas.xls"],
            "indirect": [
                "https://www.bcu.gub.uy/Estadisticas-e-Indicadores/Paginas/Default.aspx"],
            "provider": ["BCU"]}},
        "industrial_production": {"dl": {
            "main": "http://www.ine.gub.uy/c/document_library/get_file?uuid=8e08c0dc-acc2-44f7-b302-daa32e0b978b&groupId=10181",
            "weights": "http://www.ine.gub.uy/c/document_library/get_file?uuid=864b4bc2-626d-49ab-82ef-1bcf08360da1&groupId=10181"},
            "source": {"direct": [
                "http://www.ine.gub.uy/c/document_library/get_file?uuid=8e08c0dc-acc2-44f7-b302-daa32e0b978b&groupId=10181"],
            "indirect": [
                "http://www.ine.gub.uy/web/guest/industria-manufacturera"],
            "provider": ["INE"]}},
        "cattle": {"dl": {
            "main": "https://www.inac.uy/innovaportal/v/11998/10/innova.front/serie-semanal-faena---bovinos-y-ovinos"},
            "source": {"direct": [
                "https://www.inac.uy/innovaportal/v/11998/10/innova.front/serie-semanal-faena---bovinos-y-ovinos"],
            "indirect": [
                "https://www.inac.uy/innovaportal/v/5539/10/innova.front/faena"],
            "provider": ["INAC"]}},
        "milk": {"dl": {
            "main": "https://www.inale.org/estadisticas/remision-a-planta/"},
            "source": {"direct": [],
                       "indirect": [
                       "https://www.inale.org/estadisticas/remision-a-planta/"],
                       "provider": ["INALE"]}},
        "cement": {"dl": {
            "main": "http://www.ciu.com.uy/innovaportal/file/83062/1/cemento-web.xlsx"},
            "source": {"direct": ["http://www.ciu.com.uy/innovaportal/file/83062/1/cemento-web.xlsx"],
                       "indirect": [
                       "http://www.ciu.com.uy/innovaportal/v/83062/9/innova.front/series-de-ventas-mensuales-por-destino.html"],
                       "provider": ["AFCPU y CIU"]}},
        "consumer_confidence": {"dl": {
            "main": "https://ucu.edu.uy/sites/default/files/facultad/fce/i_competitividad/serie_icc_-.xlsx"},
            "source": {"direct": ["https://ucu.edu.uy/sites/default/files/facultad/fce/i_competitividad/serie_icc_-.xlsx"],
                       "indirect": [
                "https://ucu.edu.uy/es/icc"],
            "provider": ["UCU"]}},
        "sovereign_risk": {"dl": {
            "historical": "https://www4.rafap.com.uy/internet/images/indicadores/UBI_Historico.xls",
            "current": "https://www4.rafap.com.uy/internet/servlet/hextubicd"},
            "source": {"direct": [],
                       "indirect": [
                       "https://www.rafap.com.uy/mvdcms/Institucional/UBI-uc89"],
                       "provider": ["República AFAP"]}},
        "reserves_changes": {"dl": {
            "main": "https://www.bcu.gub.uy/Estadisticas-e-Indicadores/Informe%20Diario%20Pasivos%20Monetarios/infd_",
            "missing": "https://docs.google.com/spreadsheets/d/1tXwv8SaigbBrfBSSCVGBjSs88f3dgTq4nIANPn7vjYI/export?format=xlsx&authuser=0"},
            "source": {"direct": [],
                       "indirect": [
                       "https://www.bcu.gub.uy/Estadisticas-e-Indicadores/Paginas/Informe-Diario-Pasivos-Monetarios.aspx"],
                       "provider": ["BCU"]}},
        "rxr_official": {"dl": {
            "main": "https://www.bcu.gub.uy/Estadisticas-e-Indicadores/Indice_Cambio_Real/TCRE.xls"},
            "source": {"direct": ["https://www.bcu.gub.uy/Estadisticas-e-Indicadores/Indice_Cambio_Real/TCRE.xls"],
                       "indirect": [
                       "https://www.bcu.gub.uy/Estadisticas-e-Indicadores/Paginas/Cambio-Real-Efectivo.aspx"],
                       "provider": ["BCU"]}},
        "rxr_custom": {"dl": {},
                       "source": {"direct": [],
                                  "indirect": [
                                  "https://data.imf.org/?sk=4c514d48-b6ba-49ed-8ab9-52b0c1a0179b",
                                  "http://www.ine.gub.uy/web/guest/ipc-indice-de-precios-del-consumo",
                                  "http://www.ine.gub.uy/web/guest/cotizacion-de-monedas2",
                                  "https://www.ambito.com/contenidos/dolar-informal.html",
                                  "http://www.bcra.gov.ar/PublicacionesEstadisticas/Principales_variables_datos.asp?serie=7931&detalle=Inflaci%F3n%20mensual%A0(variaci%F3n%20en%20%)",
                                  "http://www.inflacionverdadera.com/argentina/",
                                  "http://www.ipeadata.gov.br/Default.aspx",
                                  "https://www.ibge.gov.br/estatisticas/economicas/precos-e-custos/9256-indice-nacional-de-precos-ao-consumidor-amplo.html?=&t=o-que-e",
                       ],
            "provider": [
                           "econuy en base a INE, BCRA, Ipea, IBGE, FMI, Ámbito e Inflación Verdadera"]}},
        "trade_x_prod_val": {
            "dl": {"main": "https://www.bcu.gub.uy/Estadisticas-e-Indicadores/ComercioExterior_ICB/exp_ciiu_val.xls"},
            "source": {
                "direct": ["https://www.bcu.gub.uy/Estadisticas-e-Indicadores/ComercioExterior_ICB/exp_ciiu_val.xls"],
                "indirect": [
                    "https://www.bcu.gub.uy/Estadisticas-e-Indicadores/Paginas/Intercambio-Comercial-.aspx"],
                "provider": ["BCU"]}},
        "trade_x_prod_vol": {
            "dl": {"main": "https://www.bcu.gub.uy/Estadisticas-e-Indicadores/ComercioExterior_ICB/web_exp_ciiu_ivf.xls"},
            "source": {
                "direct": ["https://www.bcu.gub.uy/Estadisticas-e-Indicadores/ComercioExterior_ICB/web_exp_ciiu_ivf.xls"],
                "indirect": [
                    "https://www.bcu.gub.uy/Estadisticas-e-Indicadores/Paginas/Intercambio-Comercial-.aspx"],
                "provider": ["BCU"]}},
        "trade_x_prod_pri": {
            "dl": {"main": "https://www.bcu.gub.uy/Estadisticas-e-Indicadores/ComercioExterior_ICB/web_exp_ciiu_ip.xls"},
            "source": {
                "direct": ["https://www.bcu.gub.uy/Estadisticas-e-Indicadores/ComercioExterior_ICB/web_exp_ciiu_ip.xls"],
                "indirect": [
                    "https://www.bcu.gub.uy/Estadisticas-e-Indicadores/Paginas/Intercambio-Comercial-.aspx"],
                "provider": ["BCU"]}},
        "trade_x_dest_val": {
            "dl": {"main": "https://www.bcu.gub.uy/Estadisticas-e-Indicadores/ComercioExterior_ICB/exp_pais_val.xls"},
            "source": {
                "direct": ["https://www.bcu.gub.uy/Estadisticas-e-Indicadores/ComercioExterior_ICB/exp_pais_val.xls"],
                "indirect": [
                    "https://www.bcu.gub.uy/Estadisticas-e-Indicadores/Paginas/Intercambio-Comercial-.aspx"],
                "provider": ["BCU"]}},
        "trade_x_dest_vol": {
            "dl": {"main": "https://www.bcu.gub.uy/Estadisticas-e-Indicadores/ComercioExterior_ICB/web_exp_pais_ivf.xls"},
            "source": {
                "direct": ["https://www.bcu.gub.uy/Estadisticas-e-Indicadores/ComercioExterior_ICB/web_exp_pais_ivf.xls"],
                "indirect": [
                    "https://www.bcu.gub.uy/Estadisticas-e-Indicadores/Paginas/Intercambio-Comercial-.aspx"],
                "provider": ["BCU"]}},
        "trade_x_dest_pri": {
            "dl": {"main": "https://www.bcu.gub.uy/Estadisticas-e-Indicadores/ComercioExterior_ICB/web_exp_pais_ip.xls"},
            "source": {
                "direct": ["https://www.bcu.gub.uy/Estadisticas-e-Indicadores/ComercioExterior_ICB/web_exp_pais_ip.xls"],
                "indirect": [
                    "https://www.bcu.gub.uy/Estadisticas-e-Indicadores/Paginas/Intercambio-Comercial-.aspx"],
                "provider": ["BCU"]}},
        "trade_m_sect_val": {
            "dl": {"main": "https://www.bcu.gub.uy/Estadisticas-e-Indicadores/ComercioExterior_ICB/imp_gce_val.xls"},
            "source": {
                "direct": ["https://www.bcu.gub.uy/Estadisticas-e-Indicadores/ComercioExterior_ICB/imp_gce_val.xls"],
                "indirect": [
                    "https://www.bcu.gub.uy/Estadisticas-e-Indicadores/Paginas/Intercambio-Comercial-.aspx"],
                "provider": ["BCU"]}},
        "trade_m_sect_vol": {
            "dl": {"main": "https://www.bcu.gub.uy/Estadisticas-e-Indicadores/ComercioExterior_ICB/web_imp_gce_ivf.xls"},
            "source": {
                "direct": ["https://www.bcu.gub.uy/Estadisticas-e-Indicadores/ComercioExterior_ICB/web_imp_gce_ivf.xls"],
                "indirect": [
                    "https://www.bcu.gub.uy/Estadisticas-e-Indicadores/Paginas/Intercambio-Comercial-.aspx"],
                "provider": ["BCU"]}},
        "trade_m_sect_pri": {
            "dl": {"main": "https://www.bcu.gub.uy/Estadisticas-e-Indicadores/ComercioExterior_ICB/web_imp_gce_ip.xls"},
            "source": {
                "direct": ["https://www.bcu.gub.uy/Estadisticas-e-Indicadores/ComercioExterior_ICB/web_imp_gce_ip.xls"],
                "indirect": [
                    "https://www.bcu.gub.uy/Estadisticas-e-Indicadores/Paginas/Intercambio-Comercial-.aspx"],
                "provider": ["BCU"]}},
        "trade_m_orig_val": {
            "dl": {"main": "https://www.bcu.gub.uy/Estadisticas-e-Indicadores/ComercioExterior_ICB/imp_pais_val.xls"},
            "source": {
                "direct": ["https://www.bcu.gub.uy/Estadisticas-e-Indicadores/ComercioExterior_ICB/imp_pais_val.xls"],
                "indirect": [
                    "https://www.bcu.gub.uy/Estadisticas-e-Indicadores/Paginas/Intercambio-Comercial-.aspx"],
                "provider": ["BCU"]}},
        "trade_m_orig_vol": {
            "dl": {"main": "https://www.bcu.gub.uy/Estadisticas-e-Indicadores/ComercioExterior_ICB/web_imp_pais_ivf.xls"},
            "source": {
                "direct": ["https://www.bcu.gub.uy/Estadisticas-e-Indicadores/ComercioExterior_ICB/web_imp_pais_ivf.xls"],
                "indirect": [
                    "https://www.bcu.gub.uy/Estadisticas-e-Indicadores/Paginas/Intercambio-Comercial-.aspx"],
                "provider": ["BCU"]}},
        "trade_m_orig_pri": {
            "dl": {"main": "https://www.bcu.gub.uy/Estadisticas-e-Indicadores/ComercioExterior_ICB/web_imp_pais_ip.xls"},
            "source": {
                "direct": ["https://www.bcu.gub.uy/Estadisticas-e-Indicadores/ComercioExterior_ICB/web_imp_pais_ip.xls"],
                "indirect": [
                    "https://www.bcu.gub.uy/Estadisticas-e-Indicadores/Paginas/Intercambio-Comercial-.aspx"],
                "provider": ["BCU"]}},
        "cpi_measures":
        {"dl": {
            "2010-14": "http://www.ine.gub.uy/c/document_library/get_file?uuid=668d4f77-74d8-46ba-8360-77bd867996df&groupId=10181",
            "2015-": "https://www.ine.gub.uy/c/document_library/get_file?uuid=ad969d52-cebc-4b40-9a1f-34ce277e463e&groupId=10181",
            "1997": "http://www.ine.gub.uy/c/document_library/get_file?uuid=1cd81500-420a-44d0-ae4d-0add9d913107&groupId=10181",
            "1997_weights": "https://docs.google.com/spreadsheets/d/1gSQdp6b97udmki0DZBndhLajLv6uGDX7kYb66BUswj8/export#gid=0"},
            "source": {"direct": [
                "http://www.ine.gub.uy/c/document_library/get_file?uuid=668d4f77-74d8-46ba-8360-77bd867996df&groupId=10181",
                "https://www.ine.gub.uy/c/document_library/get_file?uuid=ad969d52-cebc-4b40-9a1f-34ce277e463e&groupId=10181",
                "http://www.ine.gub.uy/c/document_library/get_file?uuid=1cd81500-420a-44d0-ae4d-0add9d913107&groupId=10181",
                "http://www.ine.gub.uy/c/document_library/get_file?uuid=5f2e75d2-5df6-48da-978d-e7930d47c037&groupId=10181"],
                "indirect": [
                    "http://www.ine.gub.uy/web/guest/ipc-indice-de-precios-del-consumo"],
                "provider": ["econuy en base a INE"]}},
        "balance_fss": {"dl": {},
                        "source": {"direct": [],
                                   "indirect": [
                                   "https://www.gub.uy/ministerio-economia-finanzas/datos-y-estadisticas/datos"],
                                   "provider": [
                                   "econuy en base a MEF"]}},
        "labor_rates_people": {"dl": {
            "act_5000": "http://www.ine.gub.uy/c/document_library/get_file?uuid=b51d8104-d367-4d0f-828b-189eefc29de2&groupId=10181",
            "emp_5000": "http://www.ine.gub.uy/c/document_library/get_file?uuid=0902797e-e588-4da3-91cd-153c4d1d28a5&groupId=10181",
            "des_5000": "http://www.ine.gub.uy/c/document_library/get_file?uuid=d1434567-3da4-4321-9341-4fb3d8b6a09c&groupId=10181",
            "population": "http://www.ine.gub.uy/c/document_library/get_file?uuid=2a5c1e6e-b02f-4a63-963f-925edea7c17e&groupId=10181"},
            "source": {"direct": [
                "http://ine.gub.uy/c/document_library/get_file?uuid=50ae926c-1ddc-4409-afc6-1fecf641e3d0&groupId=10181",
                "http://www.ine.gub.uy/c/document_library/get_file?uuid=b51d8104-d367-4d0f-828b-189eefc29de2&groupId=10181",
                "http://www.ine.gub.uy/c/document_library/get_file?uuid=0902797e-e588-4da3-91cd-153c4d1d28a5&groupId=10181",
                "http://www.ine.gub.uy/c/document_library/get_file?uuid=d1434567-3da4-4321-9341-4fb3d8b6a09c&groupId=10181",
                "http://www.ine.gub.uy/c/document_library/get_file?uuid=2a5c1e6e-b02f-4a63-963f-925edea7c17e&groupId=10181"],
            "indirect": [
                "http://www.ine.gub.uy/web/guest/actividad-empleo-y-desempleo",
                "http://www.ine.gub.uy/estimaciones-y-proyecciones"],
            "provider": [
                "econuy en base a INE"]}},
        "real_wages": {"dl": {},
                       "source": {"direct": [
                           "http://www.ine.gub.uy/c/document_library/get_file?uuid=a76433b7-5fba-40fc-9958-dd913338e989&groupId=10181",
                           "http://www.ine.gub.uy/c/document_library/get_file?uuid=97f07fd8-9410-476e-bf81-e6b1c11467ef&groupId=10181",
                           "http://www.ine.gub.uy/c/document_library/get_file?uuid=2e92084a-94ec-4fec-b5ca-42b40d5d2826&groupId=10181"],
            "indirect": [
                           "http://www.ine.gub.uy/web/guest/ims-indice-medio-de-salarios",
                           "http://www.ine.gub.uy/web/guest/ipc-indice-de-precios-del-consumo"],
                       "provider": [
                           "econuy en base a INE"]}},
        "trade_balance": {"dl": {},
                          "source": {"direct": [
                              "https://www.bcu.gub.uy/Estadisticas-e-Indicadores/ComercioExterior_ICB/exp_pais_val.xls",
                              "https://www.bcu.gub.uy/Estadisticas-e-Indicadores/ComercioExterior_ICB/imp_pais_val.xls"],
            "indirect": [
                              "https://www.bcu.gub.uy/Estadisticas-e-Indicadores/Paginas/Intercambio-Comercial-.aspx"],
            "provider": [
                              "econuy en base a BCU"]}},
        "terms_of_trade": {"dl": {},
                           "source": {"direct": [
                               "https://www.bcu.gub.uy/Estadisticas-e-Indicadores/ComercioExterior_ICB/web_exp_pais_ip.xls",
                               "https://www.bcu.gub.uy/Estadisticas-e-Indicadores/ComercioExterior_ICB/web_imp_pais_ip.xls"],
            "indirect": [
                               "https://www.bcu.gub.uy/Estadisticas-e-Indicadores/Paginas/Intercambio-Comercial-.aspx"],
            "provider": [
                               "econuy en base a BCU"]}},
        "core_industrial": {"dl": {
            "main": "http://www.ine.gub.uy/c/document_library/get_file?uuid=8e08c0dc-acc2-44f7-b302-daa32e0b978b&groupId=10181",
            "weights": "http://www.ine.gub.uy/c/document_library/get_file?uuid=864b4bc2-626d-49ab-82ef-1bcf08360da1&groupId=10181"},
            "source": {"direct": [
                "http://www.ine.gub.uy/c/document_library/get_file?uuid=8e08c0dc-acc2-44f7-b302-daa32e0b978b&groupId=10181",
                "http://www.ine.gub.uy/c/document_library/get_file?uuid=1768051c-5b85-42ea-8340-b8b44ee2948c&groupId=10181"],
            "indirect": [
                "http://www.ine.gub.uy/web/guest/industria-manufacturera"],
            "provider": [
                "econuy en base a INE"]}},
        "global_gdp": {"dl": {
            "fred": "https://api.stlouisfed.org/fred/series/observations?series_id=",
            "chn_oecd": "https://stats.oecd.org/SDMX-JSON/data/QNA/CHN.B1_GE.GYSA+GPSA.Q/all?startTime=1960-Q1&endTime=",
            "chn_obs": "https://docs.google.com/spreadsheets/d/1JwHqYSyBCOj9E60X0JCnPIn4WEzfu6rcPN8Xg76AhyU/export?format=xlsx&authuser=0"},
            "source": {"direct": [],
                       "indirect": ["https://fred.stlouisfed.org/",
                                    "https://stats.oecd.org/Index.aspx",
                                    "https://data.stats.gov.cn/english/easyquery.htm?cn=B01"],
                       "provider": ["econuy en base a FRB St. Louis, OECD y NBS China"]}},
        "global_stocks": {"dl": {
            "spy": f"https://query1.finance.yahoo.com/v7/finance/download/%5EGSPC?period1=-1325635200&period2={dt.datetime.now().timestamp().__round__()}&interval=1d&events=history&includeAdjustedClose=true",
            "n100": f"https://query1.finance.yahoo.com/v7/finance/download/%5EN100?period1=946598400&period2={dt.datetime.now().timestamp().__round__()}&interval=1d&events=history&includeAdjustedClose=true",
            "sse": f"https://query1.finance.yahoo.com/v7/finance/download/000001.SS?period1=867715200&period2={dt.datetime.now().timestamp().__round__()}&interval=1d&events=history&includeAdjustedClose=true",
            "nikkei": f"https://query1.finance.yahoo.com/v7/finance/download/%5EN225?period1=-157507200&period2={dt.datetime.now().timestamp().__round__()}&interval=1d&events=history&includeAdjustedClose=true"},
            "source": {"direct": [],
                       "indirect": ["https://finance.yahoo.com/quote/%5EGSPC/history/",
                                    "https://finance.yahoo.com/quote/%5EN100/history/",
                                    "https://finance.yahoo.com/quote/000001.SS/history/",
                                    "https://finance.yahoo.com/quote/%5EN225/history/"],
                       "provider": ["Yahoo Finance"]}},
        "global_policy_rates": {"dl": {
            "main": "https://www.bis.org/statistics/full_webstats_cbpol_d_dataflow_csv_row.zip"},
            "source": {"direct": ["https://www.bis.org/statistics/full_webstats_cbpol_d_dataflow_csv_row.zip"],
                       "indirect": ["https://www.bis.org/statistics/cbpol.htm"],
                       "provider": ["BIS"]}},
        "global_long_rates": {"dl": {
            "main": "https://www.investing.com/instruments/HistoricalDataAjax",
            "fred": "https://api.stlouisfed.org/fred/series/observations?series_id="},
            "source": {"direct": [],
                       "indirect": ["https://fred.stlouisfed.org/series/DGS10",
                                    "https://www.investing.com/rates-bonds/government-bond-spreads"],
                       "provider": ["FRB St. Louis", "Investing.com"]}},
        "global_nxr": {"dl": {
            "dollar": f"https://query1.finance.yahoo.com/v7/finance/download/DX-Y.NYB?period1=31795200&period2={dt.datetime.now().timestamp().__round__()}&interval=1d&events=history&includeAdjustedClose=true",
            "eur": f"https://query1.finance.yahoo.com/v7/finance/download/USDEUR=X?period1=1070150400&period2={dt.datetime.now().timestamp().__round__()}&interval=1d&events=history&includeAdjustedClose=true",
            "jpy": f"https://query1.finance.yahoo.com/v7/finance/download/USDJPY=X?period1=846547200&period2={dt.datetime.now().timestamp().__round__()}&interval=1d&events=history&includeAdjustedClose=true",
            "cny": f"https://query1.finance.yahoo.com/v7/finance/download/USDCNY=X?period1=991180800&period2={dt.datetime.now().timestamp().__round__()}&interval=1d&events=history&includeAdjustedClose=true"},
            "source": {"direct": [],
                       "indirect": ["https://finance.yahoo.com/quote/DX-Y.NYB?/history/",
                                    "https://finance.yahoo.com/quote/USDEUR=X/history/",
                                    "https://finance.yahoo.com/quote/USDJPY=X/history/",
                                    "https://finance.yahoo.com/quote/USDCNY=X/history/"],
                       "provider": ["Yahoo Finance"]}},
        "regional_embi_spreads": {"dl": {
            "global": "https://cdn.bancentral.gov.do/documents/entorno-internacional/documents/Serie_Historica_Spread_del_EMBI.xlsx",
            "brasil": f"https://mercados.ambito.com//riesgopaisinternacional/brasil/historico-general/01-01-1990/{dt.datetime.now().strftime('%d-%m-%Y')}",
            "argentina": f"https://mercados.ambito.com//riesgopais/historico-general/01-01-1990/{dt.datetime.now().strftime('%d-%m-%Y')}"},
            "source": {"direct": [],
                       "indirect": ["https://www.ambito.com/contenidos/riesgo-pais.html",
                                    "https://www.bancentral.gov.do/a/d/2585-entorno-internacional"],
                       "provider": ["Ámbito, BCRD"]}},
        "regional_embi_yields": {"source": {"direct": [],
                                            "indirect": ["https://fred.stlouisfed.org/series/DGS10",
                                                         "https://www.ambito.com/contenidos/riesgo-pais.html",
                                                         "https://www.bancentral.gov.do/a/d/2585-entorno-internacional"],
                                            "provider": ["econuy en base a FRB St. Louis, Ámbito y BCRD"]}},
        "regional_gdp": {"dl": {"arg_new": "https://www.indec.gob.ar/indec/web/Nivel4-Tema-3-9-47",
                                "arg_old": "https://www.indec.gob.ar/ftp/nuevaweb/cuadros/17/cuadro12.xls",
                                "bra": "https://ftp.ibge.gov.br/Contas_Nacionais/Contas_Nacionais_Trimestrais/Tabelas_Completas/Tab_Compl_CNT.zip"},
                         "source": {"direct": [],
                                    "indirect": [
                                    "https://www.indec.gob.ar/indec/web/Nivel4-Tema-3-9-47",
                                    "https://www.indec.gob.ar/indec/web/Institucional-Indec-InformacionDeArchivo-5",
                                    "https://sidra.ibge.gov.br/tabela/1621#/n1/all/v/all/p/all/c11255/90687,90691,90696,90705,90707,93404,93405,93406,93407,93408/d/v584%201/l/v,c11255,t+p/resultado"],
                                    "provider": ["INDEC", "IBGE"]}},
        "regional_cpi": {"dl": {"ar": "http://www.bcra.gov.ar/PublicacionesEstadisticas/Principales_variables_datos.asp",
                                "ar_payload": f"fecha_desde=1970-01-01&fecha_hasta={dt.datetime.now().strftime('%Y-%m-%d')}&B1=Enviar&primeravez=1&fecha_desde=19600101&fecha_hasta={dt.datetime.now().strftime('%Y%m%d')}&serie=7931&serie1=0&serie2=0&serie3=0&serie4=0&detalle=Inflaci%F3n+mensual%A0%28variaci%F3n+en+%29",
                                "ar_unofficial": "http://www.inflacionverdadera.com/Argentina_inflation.xls",
                                "bra": f"https://servicodados.ibge.gov.br/api/v1/conjunturais?&d=s&user=ibge&t=1737&v=63&p=197001-{dt.datetime.now().strftime('%Y%m')}&ng=1(1)&c="},
                         "source": {"direct": [],
                                    "indirect": [
                                    "http://www.bcra.gov.ar/PublicacionesEstadisticas/Principales_variables_datos.asp",
                                    "http://www.inflacionverdadera.com/",
                                    "https://www.ibge.gov.br/estatisticas/economicas/precos-e-custos/9256-indice-nacional-de-precos-ao-consumidor-amplo.html?=&t=o-que-e"],
                                    "provider": ["econuy en base a BRCA, Inflación Verdadera e IBGE"]}},
        "regional_nxr": {"dl": {
            "ar": f"https://mercados.ambito.com/dolar/oficial/historico-general/09-04-2002/{dt.datetime.now().strftime('%d-%m-%Y')}",
            "ar_unofficial": f"https://mercados.ambito.com/dolar/informal/historico-general/09-04-2002/{dt.datetime.now().strftime('%d-%m-%Y')}",
            "bra": "http://www.ipeadata.gov.br/api/odata4/ValoresSerie(SERCODIGO='GM366_ERV366')"},
            "source": {"direct": [],
                       "indirect": ["https://www.ambito.com/contenidos/dolar-oficial.html",
                                    "https://www.ambito.com/contenidos/dolar-informal.html",
                                    "http://www.ipeadata.gov.br/Default.aspx"],
                       "provider": ["Ámbito", "Ipea"]}},
        "regional_policy_rates": {"dl": {
            "main": "https://www.bis.org/statistics/full_webstats_cbpol_d_dataflow_csv_row.zip"},
            "source": {"direct": [
                "https://www.bis.org/statistics/full_webstats_cbpol_d_dataflow_csv_row.zip"],
            "indirect": ["https://www.bis.org/statistics/cbpol.htm"],
            "provider": ["BIS"]}},
        "regional_monthly_gdp": {"dl": {
            "arg": "https://www.indec.gob.ar/ftp/cuadros/economia/sh_emae_mensual_base2004.xls",
            "bra": "http://api.bcb.gov.br/dados/serie/bcdata.sgs.24364/dados?formato=csv"},
            "source": {"direct": [],
                       "indirect": ["https://www.indec.gob.ar/indec/web/Nivel4-Tema-3-9-48",
                                    "https://dadosabertos.bcb.gov.br/dataset/24364-indice-de-atividade-economica-do-banco-central-ibc-br---com-ajuste-sazonal"],
                       "provider": ["INDEC", "BCB"]}},
        "regional_stocks": {"dl": {
            "arg": "https://www.investing.com/instruments/HistoricalDataAjax",
            "bra": f"https://query1.finance.yahoo.com/v7/finance/download/%5EBVSP?period1=735868800&period2={dt.datetime.now().timestamp().__round__()}&interval=1d&events=history&includeAdjustedClose=true"},
            "source": {"direct": [],
                       "indirect": [
                       "https://www.investing.com/indices/merv-historical-data",
                       "https://finance.yahoo.com/quote/%5EBVSP/history?period1=735868800&period2=1607212800&interval=1d&filter=history&frequency=1d&includeAdjustedClose=true"],
                       "provider": ["Investing.com", "Yahoo Finance"]}},
        "regional_rxr": {"dl": {},
                         "source": {"direct": [],
                                    "indirect": ["https://data.imf.org/?sk=4c514d48-b6ba-49ed-8ab9-52b0c1a0179b",
                                                 "https://www.ambito.com/contenidos/dolar-informal.html",
                                                 "http://www.bcra.gov.ar/PublicacionesEstadisticas/Principales_variables_datos.asp?serie=7931&detalle=Inflaci%F3n%20mensual%A0(variaci%F3n%20en%20%)",
                                                 "http://www.inflacionverdadera.com/argentina/",
                                                 "http://www.ipeadata.gov.br/Default.aspx",
                                                 "https://www.ibge.gov.br/estatisticas/economicas/precos-e-custos/9256-indice-nacional-de-precos-ao-consumidor-amplo.html?=&t=o-que-e"],
                                    "provider": ["econuy en base a BCRA, Ámbito, Ipea, IBGE, FMI e Inflación Verdadera"]}},
        }<|MERGE_RESOLUTION|>--- conflicted
+++ resolved
@@ -65,13 +65,8 @@
         "commodity_prices":
         {"dl": {
             "beef": "https://www.inac.uy/innovaportal/v/9799/10/innova.front/serie-semanal-ingreso-medio-de-exportacion---bovino-ovino-y-otros-productos",
-<<<<<<< HEAD
-            "pulp": f"https://www.insee.fr/en/statistiques/serie/telecharger/csv/010600339?ordre=antechronologique&"
-                    f"transposition=donneescolonne&periodeDebut=1&anneeDebut=1990&periodeFin=3&anneeFin="
-=======
             "pulp": f"https://www.insee.fr/en/statistiques/serie/telecharger/csv/010600339?ordre="
                     f"antechronologique&transposition=donneescolonne&periodeDebut=1&anneeDebut=1990&periodeFin=4&anneeFin="
->>>>>>> 35fcbfde
                     f"{dt.datetime.now().year}",
             "soybean": "https://www.quandl.com/api/v3/datasets/CHRIS/CME_S1.csv?api_key=3TPxACcrxy9WsE871Lqe",
             "wheat": "https://www.quandl.com/api/v3/datasets/CHRIS/CME_W1.csv?api_key=3TPxACcrxy9WsE871Lqe",
